"""Test Artifact services."""

import pytest
import requests
import os
from hypha_rpc import connect_to_server
from io import BytesIO
from zipfile import ZipFile
import httpx
import yaml

from . import SERVER_URL, SERVER_URL_SQLITE, find_item

# All test coroutines will be treated as marked.
pytestmark = pytest.mark.asyncio


async def test_sqlite_create_and_search_artifacts(
    minio_server, fastapi_server_sqlite, test_user_token
):
    """Test creating a collection, adding datasets with files, and performing a search on manifest fields."""

    # Set up connection and artifact manager
    api = await connect_to_server(
        {
            "name": "sqlite test client",
            "server_url": SERVER_URL_SQLITE,
            "token": test_user_token,
        }
    )
    artifact_manager = await api.get_service("public/artifact-manager")

    # Create a collection for the SQLite test
    collection_manifest = {
        "name": "SQLite Test Collection",
        "description": "A collection for testing SQLite backend",
    }
    collection = await artifact_manager.create(
        type="collection",
        manifest=collection_manifest,
        config={"permissions": {"*": "r", "@": "rw+"}},
    )

    # Add multiple datasets to the collection
    dataset_manifests = [
        {"name": "Dataset 1", "description": "First dataset for SQLite testing"},
        {"name": "Dataset 2", "description": "Second dataset for SQLite testing"},
        {"name": "Dataset 3", "description": "Third dataset for SQLite testing"},
    ]
    datasets = []
    for dataset_manifest in dataset_manifests:
        dataset = await artifact_manager.create(
            type="dataset",
            parent_id=collection.id,
            manifest=dataset_manifest,
            version="stage",
        )
        datasets.append(dataset)

    # create an application artifact
    application = await artifact_manager.create(
        type="application",
        parent_id=collection.id,
        manifest={
            "name": "Application 1",
            "description": "First application for SQLite testing",
        },
        version="stage",
    )

    # Test read operation on the datasets
    for dataset in datasets:
        dataset_data = await artifact_manager.read(
            artifact_id=dataset.id, version="stage"
        )
        assert dataset_data["manifest"]["name"] in [
            dataset_manifest["name"] for dataset_manifest in dataset_manifests
        ]

    application_data = await artifact_manager.read(
        artifact_id=application.id, version="stage"
    )
    assert application_data["manifest"]["name"] == "Application 1"

    # Add files to each dataset
    file_contents = [
        "Contents of file 1 for Dataset 1",
        "Contents of file 2 for Dataset 2",
        "Contents of file 3 for Dataset 3",
    ]
    for idx, dataset in enumerate(datasets):
        put_url = await artifact_manager.put_file(
            artifact_id=dataset.id, file_path=f"file_{idx+1}.txt"
        )
        response = requests.put(put_url, data=file_contents[idx])
        assert response.ok

    search_results = await artifact_manager.list(
        parent_id=collection.id,
        filters={"version": "stage", "manifest": {"description": "*dataset*"}},
    )

    assert len(search_results) == len(datasets)

    results = await artifact_manager.list(
        parent_id=collection.id,
        filters={"version": "stage", "manifest": {"description": "*dataset*"}},
        pagination=True,
    )
    assert results["total"] == len(datasets)
    assert len(results["items"]) == len(datasets)

    # list application only
    search_results = await artifact_manager.list(
        parent_id=collection.id, filters={"version": "stage", "type": "application"}
    )
    assert len(search_results) == 1

    # Commit the datasets
    for dataset in datasets:
        await artifact_manager.commit(artifact_id=dataset.id)

    await artifact_manager.commit(artifact_id=application.id)

    # Search for artifacts based on manifest fields
    search_results = await artifact_manager.list(
        parent_id=collection.id,
        keywords=["SQLite"],
        filters={"manifest": {"description": "*dataset*"}},
        mode="AND",
    )

    # Validate the search results contain the added datasets
    assert len(search_results) == len(datasets)
    assert set([result["manifest"]["name"] for result in search_results]) == set(
        [dataset_manifest["name"] for dataset_manifest in dataset_manifests]
    )

    # Search for application
    search_results = await artifact_manager.list(
        parent_id=collection.id,
        keywords=["SQLite"],
        filters={"type": "application"},
        mode="AND",
    )
    assert len(search_results) == 1

    # Clean up by deleting datasets and the collection
    for dataset in datasets:
        await artifact_manager.delete(artifact_id=dataset.id)
    await artifact_manager.delete(artifact_id=collection.id)


async def test_serve_artifact_endpoint(minio_server, fastapi_server, test_user_token):
    """Test the artifact serving endpoint."""
    api = await connect_to_server(
        {"name": "test-client", "server_url": SERVER_URL, "token": test_user_token}
    )
    artifact_manager = await api.get_service("public/artifact-manager")

    # Create a public collection and retrieve the UUID
    collection_manifest = {
        "name": "Public Dataset Gallery",
        "description": "A public collection for organizing datasets",
    }
    collection_info = await artifact_manager.create(
        type="collection",
        alias="public-dataset-gallery",
        manifest=collection_manifest,
        config={"permissions": {"*": "r", "@": "rw+"}},
    )

    # list artifact in current workspace
    artifacts = await artifact_manager.list()
    assert collection_info.id in [artifact["id"] for artifact in artifacts]
    # Create an artifact inside the public collection
    dataset_manifest = {
        "name": "Public Example Dataset",
        "description": "A public dataset with example data",
    }
    dataset = await artifact_manager.create(
        type="dataset",
        parent_id=collection_info.id,
        manifest=dataset_manifest,
        version="stage",
    )

    # Commit the artifact
    await artifact_manager.commit(artifact_id=dataset.id)

    # Ensure the public artifact is available via HTTP
    response = requests.get(
        f"{SERVER_URL}/{api.config.workspace}/artifacts/{dataset.alias}"
    )
    assert response.status_code == 200
    assert "Public Example Dataset" in response.json()["manifest"]["name"]

    # Now create a non-public collection
    private_collection_manifest = {
        "name": "Private Dataset Gallery",
        "description": "A private collection for organizing datasets",
    }
    private_collection = await artifact_manager.create(
        type="collection",
        manifest=private_collection_manifest,
    )

    # Create an artifact inside the private collection
    private_dataset_manifest = {
        "name": "Private Example Dataset",
        "description": "A private dataset with example data",
        "custom_key": 192,
    }
    private_dataset = await artifact_manager.create(
        type="dataset",
        parent_id=private_collection.id,
        manifest=private_dataset_manifest,
        version="stage",
    )

    # Commit the private artifact
    await artifact_manager.commit(artifact_id=private_dataset.id)

    token = await api.generate_token()
    # Ensure the private artifact is available via HTTP (requires authentication or special permissions)
    response = requests.get(
        f"{SERVER_URL}/{api.config.workspace}/artifacts/{private_dataset.alias}",
        headers={"Authorization": f"Bearer {token}"},
    )
    assert response.status_code == 200
    assert "Private Example Dataset" in response.json()["manifest"]["name"]
    assert response.json()["manifest"]["custom_key"] == 192

    # If no authentication is provided, the server should return a 403 Forbidden status code
    response = requests.get(
        f"{SERVER_URL}/{api.config.workspace}/artifacts/{private_dataset.alias}"
    )
    assert response.status_code == 403


async def test_http_file_and_directory_endpoint(
    minio_server, fastapi_server, test_user_token
):
    """Test the HTTP file serving and directory listing endpoint, including nested files."""

    # Connect and get the artifact manager service
    api = await connect_to_server(
        {"name": "test-client", "server_url": SERVER_URL, "token": test_user_token}
    )
    artifact_manager = await api.get_service("public/artifact-manager")

    # Create a collection and retrieve the UUID
    collection_manifest = {
        "name": "test-collection",
        "description": "A test collection",
    }
    collection = await artifact_manager.create(
        type="collection",
        manifest=collection_manifest,
        config={"permissions": {"*": "r", "@": "rw+"}},
    )

    # Create a dataset within the collection
    dataset_manifest = {
        "name": "test-dataset",
        "description": "A test dataset",
    }
    dataset = await artifact_manager.create(
        type="dataset",
        parent_id=collection.id,
        manifest=dataset_manifest,
        version="stage",
    )

    # Add a file to the dataset artifact
    file_contents = "file contents of example.txt"
    put_url = await artifact_manager.put_file(
        artifact_id=dataset.id,
        file_path="example.txt",
        download_weight=1,
    )
    async with httpx.AsyncClient(timeout=20) as client:
        response = await client.put(put_url, data=file_contents)
        assert response.status_code == 200

    # Add another file to the dataset artifact in a nested directory
    file_contents2 = "file contents of nested/example2.txt"
    nested_file_path = "nested/example2.txt"
    put_url = await artifact_manager.put_file(
        artifact_id=dataset.id,
        file_path=nested_file_path,
        download_weight=1,
    )
    async with httpx.AsyncClient(timeout=20) as client:
        response = await client.put(put_url, data=file_contents2)
        assert response.status_code == 200

    # Commit the dataset artifact
    await artifact_manager.commit(artifact_id=dataset.id)

    files = await artifact_manager.list_files(artifact_id=dataset.id)
    assert len(files) == 2

    # Retrieve the file via HTTP
    async with httpx.AsyncClient(timeout=20) as client:
        response = await client.get(
            f"{SERVER_URL}/{api.config.workspace}/artifacts/{dataset.alias}/files/example.txt",
            follow_redirects=True,
        )
        assert response.status_code == 200
        assert response.text == file_contents

    # Check download count increment
    artifact = await artifact_manager.read(
        artifact_id=dataset.id,
    )
    assert artifact["download_count"] == 1

    # Try to get it using HTTP proxy
    async with httpx.AsyncClient(timeout=20) as client:
        response = await client.get(
            f"{SERVER_URL}/{api.config.workspace}/artifacts/{dataset.alias}/files/example.txt?use_proxy=1"
        )
        assert response.status_code == 200
        assert response.text == file_contents

    # Check download count increment
    artifact = await artifact_manager.read(
        artifact_id=dataset.id,
    )
    assert artifact["download_count"] == 2

    # Attempt to list directory contents
    async with httpx.AsyncClient(timeout=200) as client:
        response = await client.get(
            f"{SERVER_URL}/{api.config.workspace}/artifacts/{dataset.alias}/files/"
        )
        assert response.status_code == 200
        assert "example.txt" in [file["name"] for file in response.json()]

    # Get the zip file with specific files
    async with httpx.AsyncClient(timeout=200) as client:
        response = await client.get(
            f"{SERVER_URL}/{api.config.workspace}/artifacts/{dataset.alias}/create-zip-file?file=example.txt&file={nested_file_path}"
        )
        assert response.status_code == 200
        # Write the zip file in a io.BytesIO object, then check if the file contents are correct
        zip_file = ZipFile(BytesIO(response.content))
        assert sorted(zip_file.namelist()) == sorted(
            ["example.txt", "nested/example2.txt"]
        )
        assert zip_file.read("example.txt").decode() == "file contents of example.txt"
        assert zip_file.read("nested/example2.txt").decode() == file_contents2

    # Get the zip file with all files
    async with httpx.AsyncClient(timeout=200) as client:
        response = await client.get(
            f"{SERVER_URL}/{api.config.workspace}/artifacts/{dataset.alias}/create-zip-file"
        )
        assert response.status_code == 200, response.text
        zip_file = ZipFile(BytesIO(response.content))
        assert sorted(zip_file.namelist()) == sorted(
            ["example.txt", "nested/example2.txt"]
        )
        assert zip_file.read("example.txt").decode() == "file contents of example.txt"
        assert zip_file.read("nested/example2.txt").decode() == file_contents2

    # check download count
    artifact = await artifact_manager.read(
        artifact_id=dataset.id,
    )
    assert artifact["download_count"] == 8


async def test_get_zip_file_content_endpoint(
    minio_server, fastapi_server, test_user_token
):
    """Test retrieving specific content and listing directories from a ZIP file stored in S3."""

    # Connect and get the artifact manager service
    api = await connect_to_server(
        {"name": "test-client", "server_url": SERVER_URL, "token": test_user_token}
    )
    artifact_manager = await api.get_service("public/artifact-manager")

    # Create a collection and retrieve the UUID
    collection_manifest = {
        "name": "test-collection",
        "description": "A test collection",
    }
    collection = await artifact_manager.create(
        type="collection",
        manifest=collection_manifest,
        config={"permissions": {"*": "r", "@": "rw+"}},
    )

    # Create a dataset within the collection
    dataset_manifest = {
        "name": "test-dataset",
        "description": "A test dataset",
    }
    dataset = await artifact_manager.create(
        type="dataset",
        parent_id=collection.id,
        manifest=dataset_manifest,
        version="stage",
    )

    # Create a ZIP file in memory
    zip_buffer = BytesIO()
    with ZipFile(zip_buffer, "w") as zip_file:
        zip_file.writestr("example.txt", "file contents of example.txt")
        zip_file.writestr("nested/example2.txt", "file contents of nested/example2.txt")
        zip_file.writestr(
            "nested/subdir/example3.txt", "file contents of nested/subdir/example3.txt"
        )
    zip_buffer.seek(0)

    # Upload the ZIP file to the artifact
    zip_file_path = "test-files"
    put_url = await artifact_manager.put_file(
        artifact_id=dataset.id,
        file_path=f"{zip_file_path}.zip",
        download_weight=1,
    )
    async with httpx.AsyncClient(timeout=30) as client:
        response = await client.put(put_url, data=zip_buffer.read())
        assert response.status_code == 200

    # Commit the dataset artifact
    await artifact_manager.commit(artifact_id=dataset.id)

    # Test listing the root directory of the ZIP
    async with httpx.AsyncClient(timeout=30) as client:
        response = await client.get(
            f"{SERVER_URL}/{api.config.workspace}/artifacts/{dataset.alias}/zip-files/{zip_file_path}.zip"
        )
        assert response.status_code == 200
        items = response.json()
        assert find_item(items, "name", "example.txt") is not None
        assert find_item(items, "name", "nested") is not None

    # Test listing the "nested/" directory
    async with httpx.AsyncClient(timeout=30) as client:
        response = await client.get(
            f"{SERVER_URL}/{api.config.workspace}/artifacts/{dataset.alias}/zip-files/{zip_file_path}.zip?path=nested/"
        )
        assert response.status_code == 200
        items = response.json()
        assert find_item(items, "name", "example2.txt") is not None
        assert find_item(items, "name", "subdir") is not None

    async with httpx.AsyncClient(timeout=30) as client:
        response = await client.get(
            f"{SERVER_URL}/{api.config.workspace}/artifacts/{dataset.alias}/zip-files/{zip_file_path}.zip/~/nested/"
        )
        assert response.status_code == 200
        items = response.json()
        assert find_item(items, "name", "example2.txt") is not None
        assert find_item(items, "name", "subdir") is not None

    # Test listing the "nested/subdir/" directory
    async with httpx.AsyncClient(timeout=30) as client:
        response = await client.get(
            f"{SERVER_URL}/{api.config.workspace}/artifacts/{dataset.alias}/zip-files/{zip_file_path}.zip?path=nested/subdir/"
        )
        assert response.status_code == 200
        items = response.json()
        assert find_item(items, "name", "example3.txt") is not None

    # Test retrieving `example.txt` from the ZIP file
    async with httpx.AsyncClient(timeout=30) as client:
        response = await client.get(
            f"{SERVER_URL}/{api.config.workspace}/artifacts/{dataset.alias}/zip-files/{zip_file_path}.zip?path=example.txt"
        )
        assert response.status_code == 200
        assert response.text == "file contents of example.txt"

    # Test retrieving `nested/example2.txt` from the ZIP file
    async with httpx.AsyncClient(timeout=30) as client:
        response = await client.get(
            f"{SERVER_URL}/{api.config.workspace}/artifacts/{dataset.alias}/zip-files/{zip_file_path}.zip?path=nested/example2.txt"
        )
        assert response.status_code == 200
        assert response.text == "file contents of nested/example2.txt"

    # Test retrieving a non-existent file
    async with httpx.AsyncClient(timeout=30) as client:
        response = await client.get(
            f"{SERVER_URL}/{api.config.workspace}/artifacts/{dataset.alias}/zip-files/{zip_file_path}.zip?path=nonexistent.txt"
        )
        assert response.status_code == 404
        assert response.json()["detail"] == "File not found inside ZIP: nonexistent.txt"

    # Test listing a non-existent directory
    async with httpx.AsyncClient(timeout=30) as client:
        response = await client.get(
            f"{SERVER_URL}/{api.config.workspace}/artifacts/{dataset.alias}/zip-files/{zip_file_path}.zip?path=nonexistent/"
        )
        assert response.status_code == 200
        assert (
            response.json() == []
        )  # An empty list indicates an empty or non-existent directory.


async def test_artifact_permissions(
    minio_server, fastapi_server, test_user_token, test_user_token_2
):
    """Test artifact permissions."""
    api = await connect_to_server(
        {
            "name": "test-client",
            "server_url": SERVER_URL,
            "token": test_user_token,
            "token": test_user_token,
        }
    )
    artifact_manager = await api.get_service("public/artifact-manager")

    # Create a public collection and get its UUID
    collection_manifest = {
        "name": "Public Dataset Gallery",
        "description": "A public collection for organizing datasets",
    }
    collection = await artifact_manager.create(
        type="collection",
        manifest=collection_manifest,
        config={"permissions": {"*": "r", "@": "rw+"}},
    )

    # Verify that anonymous access to the collection works
    api_anonymous = await connect_to_server(
        {"name": "test-client", "server_url": SERVER_URL}
    )
    artifact_manager_anonymous = await api_anonymous.get_service(
        "public/artifact-manager"
    )

    collection = await artifact_manager_anonymous.read(artifact_id=collection.id)
    assert collection["manifest"]["name"] == "Public Dataset Gallery"

    # Attempt to create an artifact inside the collection as an anonymous user
    dataset_manifest = {
        "name": "Public Example Dataset",
        "description": "A public dataset with example data",
    }
    with pytest.raises(
        Exception, match=r".*User does not have permission to perform the operation.*"
    ):
        await artifact_manager_anonymous.create(
            type="dataset",
            parent_id=collection.id,
            manifest=dataset_manifest,
        )

    # Verify that anonymous user cannot reset stats on the public collection
    with pytest.raises(
        Exception,
        match=r".*PermissionError: User does not have permission to perform the operation.*",
    ):
        await artifact_manager_anonymous.reset_stats(artifact_id=collection.id)

    # Authenticated user 2 can create a child artifact within the collection
    api_2 = await connect_to_server(
        {
            "name": "test-client",
            "server_url": SERVER_URL,
            "token": test_user_token,
            "token": test_user_token_2,
        }
    )
    artifact_manager_2 = await api_2.get_service("public/artifact-manager")

    # Create a dataset as a child of the public collection
    dataset = await artifact_manager_2.create(
        parent_id=collection.id,
        manifest=dataset_manifest,
    )
    assert dataset["parent_id"] == f"{api.config.workspace}/{collection.alias}"

    await artifact_manager_anonymous.read(artifact_id=dataset.id)

    # User 2 cannot reset stats on the newly created dataset
    with pytest.raises(
        Exception,
        match=r".*PermissionError: User does not have permission to perform the operation.*",
    ):
        await artifact_manager_anonymous.reset_stats(artifact_id=dataset.id)


async def test_versioning_artifacts(
    minio_server, fastapi_server_sqlite, test_user_token
):
    """Test versioning features for artifacts."""

    # Set up connection and artifact manager
    api = await connect_to_server(
        {
            "name": "sqlite test client",
            "server_url": SERVER_URL_SQLITE,
            "token": test_user_token,
        }
    )
    artifact_manager = await api.get_service("public/artifact-manager")

    # Create an artifact with an initial version
    initial_manifest = {
        "name": "Versioned Artifact",
        "description": "Artifact to test versioning",
    }
    artifact = await artifact_manager.create(
        type="dataset",
        manifest=initial_manifest,
        version="v1",
    )

    # Verify the initial version
    artifact_data = await artifact_manager.read(artifact_id=artifact.id, version="v1")
    assert artifact_data["versions"][-1]["version"] == "v1"

    # Stage a new version
    updated_manifest = {
        "name": "Versioned Artifact",
        "description": "Updated version description",
    }
    await artifact_manager.edit(
        artifact_id=artifact.id,
        manifest=updated_manifest,
        version="stage",
    )

    # Read the staged version to confirm the update
    staged_data = await artifact_manager.read(artifact_id=artifact.id, version="stage")
    assert staged_data["manifest"]["description"] == "Updated version description"

    # Commit the staged version
    await artifact_manager.commit(artifact_id=artifact.id, version="v2")

    # Verify the staged version is accessible
    staged_data = await artifact_manager.read(artifact_id=artifact.id, version="v2")
    assert staged_data["manifest"]["description"] == "Updated version description"

    # Test reading the latest version
    latest_data = await artifact_manager.read(artifact_id=artifact.id, version="latest")
    assert latest_data["manifest"]["description"] == "Updated version description"

    # Attempt to read a non-existent version
    with pytest.raises(Exception, match=r".*Artifact version 'v999' does not exist.*"):
        await artifact_manager.read(artifact_id=artifact.id, version="v999")

    # Clean up by deleting the artifact
    await artifact_manager.delete(artifact_id=artifact.id)


async def test_artifact_alias_pattern(minio_server, fastapi_server, test_user_token):
    """Test artifact alias pattern functionality."""
    api = await connect_to_server(
        {"name": "test-client", "server_url": SERVER_URL, "token": test_user_token}
    )
    artifact_manager = await api.get_service("public/artifact-manager")

    # Create a collection with an alias pattern configuration
    collection_manifest = {
        "name": "Alias Pattern Collection",
        "description": "A collection to test alias pattern functionality",
    }
    collection_config = {
        "id_parts": {
            "animals": ["dog", "cat", "bird"],
            "colors": ["red", "blue", "green"],
        }
    }
    collection = await artifact_manager.create(
        type="collection",
        manifest=collection_manifest,
        config=collection_config,
    )

    # Create an artifact with alias pattern under the collection
    dataset_manifest = {"name": "My test data"}
    alias_pattern = "{colors}-{animals}"
    dataset = await artifact_manager.create(
        type="dataset",
        parent_id=collection.id,
        manifest=dataset_manifest,
        alias=alias_pattern,
        version="stage",
    )

    # Fetch metadata to confirm the generated alias
    dataset_metadata = await artifact_manager.read(
        artifact_id=dataset.id, version="stage"
    )
    generated_alias = dataset_metadata["alias"].split("/")[-1]

    # Extract and validate parts of the generated alias
    color, animal = generated_alias.split("-")
    assert color in ["red", "blue", "green"]
    assert animal in ["dog", "cat", "bird"]

    # read the artifact using the generated alias
    dataset = await artifact_manager.read(dataset_metadata["alias"], version="stage")
    # Verify the alias pattern is correctly applied
    assert dataset["manifest"]["name"] == "My test data"


async def test_publish_artifact(minio_server, fastapi_server, test_user_token):
    """Test publishing an artifact."""
    api = await connect_to_server(
        {"name": "test-client", "server_url": SERVER_URL, "token": test_user_token}
    )
    artifact_manager = await api.get_service("public/artifact-manager")

    # Create a collection for testing publishing
    collection_manifest = {
        "name": "Publish Test Collection",
        "description": "A collection to test publishing",
    }

    # Define secrets, including the Zenodo sandbox access token
    secrets = {"SANDBOX_ZENODO_ACCESS_TOKEN": os.environ.get("SANDBOX_ZENODO_TOKEN")}
    assert secrets[
        "SANDBOX_ZENODO_ACCESS_TOKEN"
    ], "Please set SANDBOX_ZENODO_TOKEN environment variable"

    # Create the collection artifact with the necessary secrets
    collection = await artifact_manager.create(
        type="collection", manifest=collection_manifest, secrets=secrets
    )

    # Create an artifact within the collection with a publish target to sandbox Zenodo
    dataset_manifest = {
        "name": "Test Dataset",
        "description": "A test dataset to publish",
    }

    dataset = await artifact_manager.create(
        type="dataset",
        alias="{zenodo_conceptrecid}",
        parent_id=collection.id,
        manifest=dataset_manifest,
        config={"publish_to": "sandbox_zenodo"},
        version="stage",
    )

    assert (
        dataset.alias != "{zenodo_conceptrecid}"
        and str(int(dataset.alias)) == dataset.alias
    )

    # Add a file to the artifact
    put_url = await artifact_manager.put_file(
        artifact_id=dataset.id,
        file_path="example.txt",
    )
    source = "file contents of example.txt"
    response = requests.put(put_url, data=source)
    assert response.ok, response.text

    # Commit the artifact after adding the file
    await artifact_manager.commit(artifact_id=dataset.id)

    # Publish the artifact to Zenodo Sandbox
    await artifact_manager.publish(artifact_id=dataset.id, to="sandbox_zenodo")

    # Retrieve and validate the updated metadata, confirming it includes publication info
    dataset_metadata = await artifact_manager.read(artifact_id=dataset.id)
    assert (
        "zenodo" in dataset_metadata["config"]
    ), "Zenodo publication information missing in config"


async def test_artifact_filtering(
    minio_server, fastapi_server, test_user_token, test_user_token_2
):
    """Test artifact filtering with various fields, including type, created_by, view_count, and stage."""
    api = await connect_to_server(
        {"name": "test-client", "server_url": SERVER_URL, "token": test_user_token}
    )
    artifact_manager = await api.get_service("public/artifact-manager")
    user_id1 = api.config.user["id"]

    # Create a collection for testing filters
    collection_manifest = {
        "name": "Filter Test Collection",
        "description": "A collection to test filter functionality",
    }
    collection = await artifact_manager.create(
        type="collection",
        manifest=collection_manifest,
        config={
            "permissions": {"*": "rw+"},
        },
    )

    # Create artifacts with varied attributes inside the collection (created by user_id1)
    created_artifacts = []
    for i in range(5):
        artifact_manifest = {
            "name": f"Artifact {i}",
            "description": f"Description for artifact {i}",
        }
        artifact = await artifact_manager.create(
            type="dataset" if i % 2 == 0 else "application",
            parent_id=collection.id,
            manifest=artifact_manifest,
            version="stage" if (i % 2 == 0) else None,
        )
        await artifact_manager.read(
            artifact_id=artifact.id, version="stage" if (i % 2 == 0) else None
        )
        created_artifacts.append(artifact)

    # Create a second client (user_id2) to create additional artifacts
    api2 = await connect_to_server(
        {"name": "test-client-2", "server_url": SERVER_URL, "token": test_user_token_2}
    )
    artifact_manager2 = await api2.get_service("public/artifact-manager")

    for i in range(5, 10):
        artifact_manifest = {
            "name": f"Artifact {i}",
            "description": f"Description for artifact {i}",
        }
        artifact = await artifact_manager2.create(
            type="dataset" if i % 2 == 0 else "application",
            parent_id=collection.id,
            manifest=artifact_manifest,
            version="stage" if (i % 2 == 0) else None,
        )
        if i % 2 == 0:
            await artifact_manager2.commit(artifact_id=artifact.id)
        created_artifacts.append(artifact)

    # Filter by `type`: Only datasets should be returned
    results = await artifact_manager.list(
        parent_id=collection.id, filters={"type": "dataset"}, mode="AND"
    )
    assert len(results) == 2
    for result in results:
        assert result["type"] == "dataset"

    # Filter by `created_by`: Only artifacts created by user_id1 should be returned
    results = await artifact_manager.list(
        parent_id=collection.id,
        filters={"created_by": user_id1},
        mode="AND",
    )
    assert len(results) == 2
    for result in results:
        assert result["created_by"] == user_id1

    # Filter by `view_count`: Return artifacts that have been viewed at least once
    results = await artifact_manager.list(
        parent_id=collection.id,
        filters={"view_count": [1, None]},  # Filter for any view count >= 1
        mode="AND",
    )
    assert len(results) == 2
    for result in results:
        assert result["view_count"] >= 1

    # Filter by `stage`: Only staged artifacts should be returned
    results = await artifact_manager.list(
        parent_id=collection.id, filters={"version": "stage"}, mode="AND"
    )
    assert len(results) == 3

    # Clean up by deleting the artifacts and the collection
    for i in range(10):
        artifact = created_artifacts[i]
        await artifact_manager.delete(artifact_id=artifact.id)
    await artifact_manager.delete(artifact_id=collection.id)


async def test_http_artifact_endpoint(minio_server, fastapi_server, test_user_token):
    """Test the HTTP artifact serving endpoint for retrieving files and listing directories."""

    # Set up connection and artifact manager
    api = await connect_to_server(
        {
            "name": "test deploy client",
            "server_url": SERVER_URL,
            "token": test_user_token,
        }
    )
    artifact_manager = await api.get_service("public/artifact-manager")

    # Create a collection
    collection_manifest = {
        "name": "Test Collection",
        "description": "A test collection for HTTP endpoint",
    }
    collection = await artifact_manager.create(
        type="collection",
        manifest=collection_manifest,
        config={"permissions": {"*": "r", "@": "rw+"}},
    )

    # Create a string in yaml with infinite float
    yaml_str = """
    name: Test Dataset
    description: A test dataset for HTTP endpoint
    inf_float: [-.inf, .inf]
    """
    dataset_manifest = yaml.safe_load(yaml_str)
    dataset = await artifact_manager.create(
        type="dataset",
        parent_id=collection.id,
        manifest=dataset_manifest,
        version="stage",
        config={"permissions": {"*": "r", "@": "rw+"}},
    )

    # Add a file to the artifact
    file_content = "File contents of example.txt"
    put_url = await artifact_manager.put_file(
        artifact_id=dataset.id, file_path="example.txt", download_weight=1
    )
    response = requests.put(put_url, data=file_content)
    assert response.ok

    # Commit the artifact
    await artifact_manager.commit(artifact_id=dataset.id)

    # Retrieve the dataset manifest via HTTP
    response = requests.get(
        f"{SERVER_URL}/{api.config.workspace}/artifacts/{dataset.alias}"
    )
    assert response.status_code == 200
    assert "Test Dataset" in response.json()["manifest"]["name"]

    # List the files in the dataset directory via HTTP
    response = requests.get(
        f"{SERVER_URL}/{api.config.workspace}/artifacts/{dataset.alias}/files/"
    )
    assert response.status_code == 200
    assert "example.txt" in [file["name"] for file in response.json()]

    # Retrieve the file content via HTTP
    response = requests.get(
        f"{SERVER_URL}/{api.config.workspace}/artifacts/{dataset.alias}/files/example.txt"
    )
    assert response.status_code == 200
    assert response.text == file_content

    # Verify that download count has incremented
    artifact_data = await artifact_manager.read(
        artifact_id=dataset.id,
    )
    assert artifact_data["download_count"] == 1

    # Retrieve the collection's children to verify the dataset presence
    # This will also trigger caching of the collection's children
    response = requests.get(
        f"{SERVER_URL}/{api.config.workspace}/artifacts/{collection.alias}/children"
    )
    assert response.status_code == 200
    item = find_item(response.json(), "id", dataset.id)
    manifest = item["manifest"]
    assert "Test Dataset" == manifest["name"]

    # Now let's add a new dataset to the collection
    dataset_manifest = {
        "name": "Test Dataset 2",
        "description": "A test dataset for HTTP endpoint",
    }
    dataset2 = await artifact_manager.create(
        type="dataset",
        parent_id=collection.id,
        manifest=dataset_manifest,
        config={"permissions": {"*": "r", "@": "rw+"}},
    )
    # now get the children again
    # due to caching, the new dataset should not be in the response
    response = requests.get(
        f"{SERVER_URL}/{api.config.workspace}/artifacts/{collection.alias}/children"
    )
    assert response.status_code == 200
    item = find_item(response.json(), "id", dataset2.id)
    assert item is None

    # But we can force a refresh of the cache with 'no_cache' query parameter
    response = requests.get(
        f"{SERVER_URL}/{api.config.workspace}/artifacts/{collection.alias}/children?no_cache=1"
    )
    assert response.status_code == 200
    item = find_item(response.json(), "id", dataset2.id)
    manifest = item["manifest"]
    assert "Test Dataset 2" == manifest["name"]


async def test_edit_existing_artifact(minio_server, fastapi_server, test_user_token):
    """Test editing an existing artifact."""

    # Set up connection and artifact manager
    api = await connect_to_server(
        {
            "name": "test deploy client",
            "server_url": SERVER_URL,
            "token": test_user_token,
        }
    )
    artifact_manager = await api.get_service("public/artifact-manager")

    # Create a collection for testing
    collection_manifest = {
        "name": "Edit Test Collection",
        "description": "A collection for testing artifact edits",
    }
    collection = await artifact_manager.create(
        type="collection",
        manifest=collection_manifest,
        config={"permissions": {"*": "r", "@": "rw+"}},
    )

    # Create an artifact (dataset) within the collection
    dataset_manifest = {
        "name": "Edit Test Dataset",
        "description": "A dataset to test editing",
    }
    dataset = await artifact_manager.create(
        type="dataset",
        parent_id=collection.id,
        manifest=dataset_manifest,
        version="stage",
    )

    collection = await artifact_manager.read(artifact_id=collection.id)
    assert collection["config"]["child_count"] == 1

    # Commit the artifact
    dataset = await artifact_manager.commit(artifact_id=dataset.id)
    versions = dataset["versions"]

    # Verify the artifact is listed under the collection
    items = await artifact_manager.list(parent_id=collection.id)
    item = find_item(items, "id", dataset.id)
    assert item["manifest"]["name"] == "Edit Test Dataset"

    # Edit the artifact's manifest
    edited_manifest = {
        "name": "Edit Test Dataset",
        "description": "Updated description of the test dataset",
        "custom_key": 19222,
    }

    # Edit the artifact using the new manifest
    await artifact_manager.edit(
        type="dataset",
        artifact_id=dataset.id,
        manifest=edited_manifest,
        version="stage",
    )

    # Verify the manifest updates are staged (not committed yet)
    staged_artifact = await artifact_manager.read(
        artifact_id=dataset.id, version="stage"
    )
    staged_manifest = staged_artifact["manifest"]
    assert staged_manifest["description"] == "Updated description of the test dataset"
    assert staged_manifest["custom_key"] == 19222

    # Add a file to the artifact
    file_content = "File contents of example.txt"
    put_url = await artifact_manager.put_file(
        artifact_id=dataset.id, file_path="example.txt"
    )
    response = requests.put(put_url, data=file_content)
    assert response.ok

    # Commit the artifact after editing, no version specified, so it will overwrite the latest version
    dataset = await artifact_manager.commit(artifact_id=dataset.id)
    assert len(versions) == len(dataset["versions"])

    # Verify the committed manifest reflects the edited data
    committed_artifact = await artifact_manager.read(artifact_id=dataset.id)
    committed_manifest = committed_artifact["manifest"]
    assert (
        committed_manifest["description"] == "Updated description of the test dataset"
    )
    assert committed_manifest["custom_key"] == 19222

    # Retrieve and verify the uploaded file
    get_url = await artifact_manager.get_file(
        artifact_id=dataset.id, file_path="example.txt"
    )
    response = requests.get(get_url)
    assert response.status_code == 200
    assert response.text == file_content

    # Edit it directly
    await artifact_manager.edit(
        type="dataset",
        artifact_id=dataset.id,
        manifest={"name": "Edit Test Dataset"},
        version="new",  # auto will create a new version
    )

    # Verify the manifest updates are committed
    committed_artifact = await artifact_manager.read(artifact_id=dataset.id)
    committed_manifest = committed_artifact["manifest"]
    assert committed_manifest["name"] == "Edit Test Dataset"
    assert len(versions) + 1 == len(committed_artifact["versions"])

    # Check list of artifacts
    items = await artifact_manager.list(parent_id=collection.id)
    item = find_item(items, "id", committed_artifact.id)

    # Clean up by deleting the dataset and collection
    await artifact_manager.delete(artifact_id=dataset.id)
    await artifact_manager.delete(artifact_id=collection.id)


async def test_artifact_schema_validation(
    minio_server, fastapi_server, test_user_token
):
    """Test schema validation when committing artifacts to a collection."""

    # Set up connection and artifact manager
    api = await connect_to_server(
        {
            "name": "test deploy client",
            "server_url": SERVER_URL,
            "token": test_user_token,
        }
    )
    artifact_manager = await api.get_service("public/artifact-manager")

    # Define the schema for the collection
    collection_schema = {
        "type": "object",
        "properties": {
            "name": {"type": "string"},
            "description": {"type": "string"},
            "record_type": {
                "type": "string",
                "enum": ["dataset", "model", "application"],
            },
        },
        "required": ["name", "description", "record_type"],
    }

    # Create a collection with the schema
    collection_manifest = {
        "name": "Schema Test Collection",
        "description": "A collection with schema validation",
    }
    collection = await artifact_manager.create(
        type="collection",
        manifest=collection_manifest,
        config={
            "collection_schema": collection_schema,
            "permissions": {"*": "r", "@": "rw+"},
        },
    )

    # Create a valid dataset artifact that conforms to the schema
    valid_dataset_manifest = {
        "record_type": "dataset",
        "name": "Valid Dataset",
        "description": "A dataset that conforms to the schema",
    }
    valid_dataset = await artifact_manager.create(
        parent_id=collection.id, manifest=valid_dataset_manifest, version="stage"
    )

    # Add a file to the valid dataset artifact
    file_content = "Contents of valid_file.txt"
    put_url = await artifact_manager.put_file(
        artifact_id=valid_dataset.id, file_path="valid_file.txt"
    )
    response = requests.put(put_url, data=file_content)
    assert response.ok

    # Commit the valid dataset artifact (should succeed as it conforms to the schema)
    artifact = await artifact_manager.commit(artifact_id=valid_dataset.id)
    assert artifact.file_count == 1

    # Confirm the dataset is listed in the collection
    items = await artifact_manager.list(parent_id=collection.id)
    item = find_item(items, "id", valid_dataset.id)
    assert item["manifest"]["name"] == "Valid Dataset"

    # Attempt to create an invalid dataset artifact (missing required 'description' field)
    invalid_dataset_manifest = {
        "name": "Invalid Dataset",
        "record_type": "dataset",
    }
    invalid_dataset = await artifact_manager.create(
        parent_id=collection.id, manifest=invalid_dataset_manifest, version="stage"
    )

    # Commit should raise a validation error due to schema violation
    with pytest.raises(
        Exception, match=r".*ValidationError: 'description' is a required property.*"
    ):
        await artifact_manager.commit(artifact_id=invalid_dataset.id)

    # Clean up by deleting the valid dataset and the collection
    await artifact_manager.delete(artifact_id=valid_dataset.id)
    await artifact_manager.delete(artifact_id=collection.id)


async def test_artifact_manager_with_collection(
    minio_server, fastapi_server, test_user_token
):
    """Test artifact management within collections."""

    # Connect to the server and set up the artifact manager
    api = await connect_to_server(
        {
            "name": "test deploy client",
            "server_url": SERVER_URL,
            "token": test_user_token,
        }
    )
    artifact_manager = await api.get_service("public/artifact-manager")

    # Create a collection
    collection_manifest = {
        "name": "test-collection",
        "description": "A test collection",
    }
    collection = await artifact_manager.create(
        type="collection",
        manifest=collection_manifest,
        config={
            "permissions": {"*": "r", "@": "rw+"},
        },
    )

    # Retrieve the collection via HTTP to confirm creation
    response = requests.get(
        f"{SERVER_URL}/{api.config.workspace}/artifacts/{collection.alias}"
    )
    assert response.status_code == 200
    assert "test-collection" in response.json()["manifest"]["name"]

    # Create a dataset artifact within the collection
    dataset_manifest = {
        "name": "test-dataset",
        "description": "A test dataset within the collection",
    }
    dataset = await artifact_manager.create(
        type="dataset",
        alias="test-dataset",
        parent_id=collection.id,
        manifest=dataset_manifest,
        version="stage",
    )

    # Add a file to the dataset artifact
    file_content = "file contents of test.txt"
    put_url = await artifact_manager.put_file(
        artifact_id=dataset.id, file_path="test.txt"
    )
    response = requests.put(put_url, data=file_content)
    assert response.ok

    # Confirm the dataset's inclusion in the collection
    collection_items = await artifact_manager.list(
        parent_id=collection.id, filters={"version": "stage"}
    )
    item = find_item(collection_items, "id", dataset.id)
    assert item["manifest"]["name"] == "test-dataset"

    # Commit the dataset artifact to finalize it
    await artifact_manager.commit(artifact_id=dataset.id)

    # Verify the dataset is listed in the collection after commit
    collection_items = await artifact_manager.list(parent_id=collection.id)
    item = find_item(collection_items, "id", dataset.id)
    dataset_item = item["manifest"]
    assert dataset_item["description"] == "A test dataset within the collection"
    assert item["view_count"] == 0

    # Increase the view count by reading the dataset
    dataset_summary = await artifact_manager.read(artifact_id=dataset.id)
    assert dataset_summary["view_count"] == 1

    # Verify that view count is reflected in the collection list
    collection_items = await artifact_manager.list(parent_id=collection.id)
    dataset_item = next(item for item in collection_items if item["id"] == dataset.id)
    assert dataset_item["view_count"] == 1

    # Retrieve the file in the dataset via HTTP to verify contents
    get_url = await artifact_manager.get_file(
        artifact_id=dataset.id, file_path="test.txt"
    )
    response = requests.get(get_url)
    assert response.ok
    assert response.text == file_content

    # Test overwriting the existing dataset artifact within the collection
    updated_dataset_manifest = {
        "name": "test-dataset",
        "description": "Overwritten description for dataset",
    }
    await artifact_manager.edit(
        type="dataset",
        artifact_id="test-dataset",
        manifest=updated_dataset_manifest,
    )

    # Confirm that the description update is reflected
    updated_manifest = await artifact_manager.read(
        artifact_id=f"{api.config.workspace}/test-dataset"
    )
    updated_manifest = updated_manifest["manifest"]
    assert updated_manifest["description"] == "Overwritten description for dataset"

    # Remove the dataset artifact from the collection
    await artifact_manager.delete(artifact_id=dataset.id)

    # Confirm deletion by checking the collection's children
    collection_items = await artifact_manager.list(parent_id=collection.id)
    item = find_item(collection_items, "id", dataset.id)
    assert item is None

    # Clean up by deleting the collection
    await artifact_manager.delete(artifact_id=collection.id)


async def test_artifact_edge_cases_with_collection(
    minio_server, fastapi_server, test_user_token
):
    """Test edge cases with artifact collections."""

    # Connect to the server and set up the artifact manager
    api = await connect_to_server(
        {
            "name": "test deploy client",
            "server_url": SERVER_URL,
            "token": test_user_token,
        }
    )
    artifact_manager = await api.get_service("public/artifact-manager")

    # Attempt to create a collection with orphan=False, which should fail
    collection_manifest = {
        "name": "edge-case-collection",
        "description": "A test collection for edge cases",
    }

    with pytest.raises(
        Exception,
        match=r".*Artifact with ID 'ws-user-user-1/non-existent-parent' does not exist.*",
    ):
        await artifact_manager.create(
            type="collection",
            parent_id="non-existent-parent",
            manifest=collection_manifest,
            config={"permissions": {"*": "r", "@": "rw+"}},
        )

    # Successfully create the collection with orphan set by default
    collection = await artifact_manager.create(
        manifest=collection_manifest, config={"permissions": {"*": "r", "@": "rw+"}}
    )

    # Create a dataset artifact within the collection
    dataset_manifest = {
        "name": "edge-case-dataset",
        "description": "A dataset for testing edge cases",
    }
    dataset = await artifact_manager.create(
        type="dataset",
        parent_id=collection.id,
        alias="edge-case-dataset",
        manifest=dataset_manifest,
        version="stage",
    )

    # Try to create the same artifact again without overwrite, expecting it to fail
    with pytest.raises(Exception, match=r".*already exists.*"):
        await artifact_manager.create(
            type="dataset",
            parent_id=collection.id,
            alias="edge-case-dataset",
            manifest=dataset_manifest,
            version="stage",
        )

    # Add a file to the dataset artifact
    put_url = await artifact_manager.put_file(
        artifact_id=dataset.id, file_path="example.txt"
    )
    file_content = "sample file content"
    response = requests.put(put_url, data=file_content)
    assert response.ok

    # Commit the dataset artifact to finalize it
    await artifact_manager.commit(artifact_id=dataset.id)

    # Ensure the dataset is listed under the collection
    collection_items = await artifact_manager.list(parent_id=collection.id)
    item = find_item(collection_items, "id", dataset.id)
    assert item["manifest"]["name"] == "edge-case-dataset"

    # Test committing a dataset artifact with missing files, expecting a failure
    incomplete_manifest = {
        "name": "incomplete-dataset",
        "description": "Dataset missing a required file",
    }
    incomplete_dataset = await artifact_manager.create(
        type="dataset",
        parent_id=collection.id,
        manifest=incomplete_manifest,
        version="stage",
    )

    await artifact_manager.put_file(
        artifact_id=incomplete_dataset.id, file_path="missing_file.txt"
    )

    # Commit should fail due to missing file
    with pytest.raises(Exception, match=r".*FileNotFoundError: .*"):
        await artifact_manager.commit(artifact_id=incomplete_dataset.id)

    # Clean up by deleting the artifacts and the collection
    await artifact_manager.delete(artifact_id=dataset.id)
    await artifact_manager.delete(artifact_id=incomplete_dataset.id)
    await artifact_manager.delete(artifact_id=collection.id)


async def test_artifact_search_in_manifest(
    minio_server, fastapi_server, test_user_token
):
    """Test search functionality within the 'manifest' field of artifacts using keywords and filters in both AND and OR modes."""

    # Connect to the server and set up the artifact manager
    api = await connect_to_server(
        {"name": "test-client", "server_url": SERVER_URL, "token": test_user_token}
    )
    artifact_manager = await api.get_service("public/artifact-manager")

    # Create a collection for testing search
    collection_manifest = {
        "name": "Search Test Collection",
        "description": "A collection for testing search functionality",
    }
    collection = await artifact_manager.create(
        type="collection",
        manifest=collection_manifest,
        config={"permissions": {"*": "r", "@": "rw+"}},
    )

    # Create multiple artifacts within the collection for search tests
    for i in range(5):
        dataset_manifest = {
            "name": f"Test Dataset {i}",
            "description": f"A test dataset {i}",
        }
        artifact = await artifact_manager.create(
            type="dataset",
            alias=f"test-dataset-{i}",
            parent_id=collection.id,
            manifest=dataset_manifest,
            version="stage",
        )
        await artifact_manager.commit(artifact_id=artifact.id)

    # Test search by exact match keyword using AND mode
    search_results = await artifact_manager.list(
        parent_id=collection.id, keywords=["Dataset 3"], mode="AND"
    )
    assert len(search_results) == 1
    assert search_results[0]["manifest"]["name"] == "Test Dataset 3"

    # Test search for multiple results by description using OR mode
    search_results = await artifact_manager.list(
        parent_id=collection.id, keywords=["test", "dataset"], mode="OR"
    )
    assert (
        len(search_results) == 5
    )  # All datasets have "test" and "dataset" in their description

    # Test search with multiple keywords using AND mode (returns fewer results)
    search_results = await artifact_manager.list(
        parent_id=collection.id, keywords=["Test Dataset", "3"], mode="AND"
    )
    assert len(search_results) == 1
    assert search_results[0]["manifest"]["name"] == "Test Dataset 3"

    # Test search using filters to match manifest field directly
    search_results = await artifact_manager.list(
        parent_id=collection.id,
        filters={"manifest": {"name": "Test Dataset 3"}},
        mode="AND",
    )
    assert len(search_results) == 1
    assert search_results[0]["manifest"]["name"] == "Test Dataset 3"

    # Test fuzzy search using filters within the manifest
    search_results = await artifact_manager.list(
        parent_id=collection.id, filters={"manifest": {"name": "Test*"}}, mode="OR"
    )
    assert len(search_results) == 5  # All datasets match "Test*" in the name

    # Test search with multiple filters in AND mode for exact match on both name and description
    search_results = await artifact_manager.list(
        parent_id=collection.id,
        filters={
            "manifest": {"name": "Test Dataset 3", "description": "A test dataset 3"}
        },
        mode="AND",
    )
    assert len(search_results) == 1
    assert search_results[0]["manifest"]["name"] == "Test Dataset 3"

    # Test search with multiple filters in OR mode for matching any field
    search_results = await artifact_manager.list(
        parent_id=collection.id,
        filters={
            "manifest": {
                "$or": [
                    {"name": "Test Dataset 3"},
                    {"description": "A test dataset 1"},
                ]
            }
        },
<<<<<<< HEAD
    )
    assert len(search_results) == 2  # Matches for either dataset 1 or 3

    # Test search with multiple filters in AND mode (implicit)
    search_results = await artifact_manager.list(
        parent_id=collection.id,
        filters={
            "manifest": {
                "name": "Test Dataset 3",
                "description": "A test dataset 3",
            }
        },
    )
    assert len(search_results) == 1
    assert search_results[0]["manifest"]["name"] == "Test Dataset 3"

    # Test fuzzy search using wildcards
    search_results = await artifact_manager.list(
        parent_id=collection.id,
        filters={"manifest": {"name": "Test*"}},
    )
    assert len(search_results) == 5  # All datasets match "Test*" in the name

    # Test fuzzy search with multiple wildcards
    search_results = await artifact_manager.list(
        parent_id=collection.id,
        filters={"manifest": {"name": "*Dataset*"}},
    )
    assert len(search_results) == 5  # All datasets match "*Dataset*"

    # Clean up by deleting all artifacts and the collection
    for i in range(5):
        await artifact_manager.delete(artifact_id=f"test-dataset-{i}")
    await artifact_manager.delete(artifact_id=collection.id)


async def test_artifact_search_with_array_filters(
    minio_server, fastapi_server, test_user_token
):
    """Test search functionality with array filters in the manifest."""
    api = await connect_to_server(
        {"name": "test-client", "server_url": SERVER_URL, "token": test_user_token}
    )
    artifact_manager = await api.get_service("public/artifact-manager")

    # Create a collection for testing array filters
    collection = await artifact_manager.create(
        type="collection",
        manifest={
            "name": "Array Filter Test Collection",
            "description": "A collection to test array filter functionality",
        },
        config={"permissions": {"*": "r", "@": "rw+"}},
    )

    # Create multiple artifacts with array fields in manifest
    artifacts = []
    test_data = [
        {
            "name": "Dataset 1",
            "tags": ["tag1", "tag2", "tag3"],
            "categories": ["cat1", "cat2"],
        },
        {
            "name": "Dataset 2",
            "tags": ["tag2", "tag3", "tag4"],
            "categories": ["cat2", "cat3"],
        },
        {
            "name": "Dataset 3",
            "tags": ["tag1", "tag4", "tag5"],
            "categories": ["cat1", "cat3"],
        },
    ]

    for data in test_data:
        artifact = await artifact_manager.create(
            type="dataset",
            parent_id=collection.id,
            manifest=data,
        )
        artifacts.append(artifact)

    # Test filtering by single tag
    results = await artifact_manager.list(
        parent_id=collection.id,
        filters={"manifest": {"tags": ["tag1"]}},
    )
    assert len(results) == 2  # Should match Dataset 1 and 3
    assert set(r["manifest"]["name"] for r in results) == {"Dataset 1", "Dataset 3"}

    # Test filtering by multiple tags
    results = await artifact_manager.list(
        parent_id=collection.id,
        filters={"manifest": {"tags": ["tag2", "tag3"]}},
    )
    assert len(results) == 2  # Should match Dataset 1 and 2
    assert set(r["manifest"]["name"] for r in results) == {"Dataset 1", "Dataset 2"}

    # Test filtering by multiple array fields
    results = await artifact_manager.list(
        parent_id=collection.id,
        filters={"manifest": {"tags": ["tag1"], "categories": ["cat1"]}},
    )
    assert len(results) == 2  # Should match artifacts with both tag1 and cat1
    assert set(r["manifest"]["name"] for r in results) == {"Dataset 1", "Dataset 3"}

    # Clean up
    for artifact in artifacts:
        await artifact_manager.delete(artifact_id=artifact.id)
    await artifact_manager.delete(artifact_id=collection.id)


async def test_artifact_search_with_advanced_filters(
    minio_server, fastapi_server, test_user_token
):
    """Test search functionality with advanced filter operators."""
    api = await connect_to_server(
        {"name": "test-client", "server_url": SERVER_URL, "token": test_user_token}
    )
    artifact_manager = await api.get_service("public/artifact-manager")

    # Create a collection for testing
    collection = await artifact_manager.create(
        type="collection",
        manifest={
            "name": "Advanced Filter Test Collection",
            "description": "Testing advanced filter functionality",
        },
        config={"permissions": {"*": "r", "@": "rw+"}},
    )

    # Create test artifacts
    test_data = [
        {
            "name": "Dataset 1",
            "tags": ["tag1", "tag2", "tag3"],
            "categories": ["cat1", "cat2"],
            "version": "1.0.0",
        },
        {
            "name": "Dataset 2",
            "tags": ["tag2", "tag3", "tag4"],
            "categories": ["cat2", "cat3"],
            "version": "2.0.0",
        },
        {
            "name": "Dataset 3",
            "tags": ["tag1", "tag4", "tag5"],
            "categories": ["cat1", "cat3"],
            "version": "1.5.0",
        },
    ]

    artifacts = []
    for data in test_data:
        artifact = await artifact_manager.create(
            type="dataset",
            parent_id=collection.id,
            manifest=data,
        )
        artifacts.append(artifact)

    # Test AND condition with array containment and exact match
    results = await artifact_manager.list(
        parent_id=collection.id,
        filters={
            "manifest": {
                "$and": [
                    {"tags": {"$all": ["tag1", "tag2"]}},
                    {"categories": {"$in": ["cat1"]}},
                ]
            }
        },
    )
    assert len(results) == 1
    assert results[0]["manifest"]["name"] == "Dataset 1"

    # Test OR condition with fuzzy matching
    results = await artifact_manager.list(
        parent_id=collection.id,
        filters={
            "manifest": {
                "$or": [
                    {"version": {"$like": "1.*"}},
                    {"tags": {"$in": ["tag4"]}},
                ]
            }
        },
    )
    assert len(results) == 3  # Should match all datasets

    # Test complex nested conditions
    results = await artifact_manager.list(
        parent_id=collection.id,
        filters={
            "manifest": {
                "$and": [
                    {
                        "$or": [
                            {"tags": {"$in": ["tag4"]}},
                            {"categories": {"$in": ["cat3"]}},
                        ]
                    },
                    {"version": {"$like": "1.*"}},
                ]
            }
        },
    )
    assert len(results) == 1
    assert results[0]["manifest"]["name"] == "Dataset 3"

    # Clean up
    for artifact in artifacts:
        await artifact_manager.delete(artifact_id=artifact.id)
    await artifact_manager.delete(artifact_id=collection.id)


async def test_artifact_version_management(minio_server, fastapi_server, test_user_token):
    """Test version management functionality for artifacts."""
=======
    )
    assert len(search_results) == 2  # Matches for either dataset 1 or 3

    # Test search with multiple filters in AND mode (implicit)
    search_results = await artifact_manager.list(
        parent_id=collection.id,
        filters={
            "manifest": {
                "name": "Test Dataset 3",
                "description": "A test dataset 3",
            }
        },
    )
    assert len(search_results) == 1
    assert search_results[0]["manifest"]["name"] == "Test Dataset 3"

    # Test fuzzy search using wildcards
    search_results = await artifact_manager.list(
        parent_id=collection.id,
        filters={"manifest": {"name": "Test*"}},
    )
    assert len(search_results) == 5  # All datasets match "Test*" in the name

    # Test fuzzy search with multiple wildcards
    search_results = await artifact_manager.list(
        parent_id=collection.id,
        filters={"manifest": {"name": "*Dataset*"}},
    )
    assert len(search_results) == 5  # All datasets match "*Dataset*"

    # Clean up by deleting all artifacts and the collection
    for i in range(5):
        await artifact_manager.delete(artifact_id=f"test-dataset-{i}")
    await artifact_manager.delete(artifact_id=collection.id)


async def test_artifact_search_with_array_filters(
    minio_server, fastapi_server, test_user_token
):
    """Test search functionality with array filters in the manifest."""
>>>>>>> 2d88f8ad
    api = await connect_to_server(
        {"name": "test-client", "server_url": SERVER_URL, "token": test_user_token}
    )
    artifact_manager = await api.get_service("public/artifact-manager")

<<<<<<< HEAD
    # Create a collection for testing
    collection = await artifact_manager.create(
        type="collection",
        manifest={
            "name": "Version Test Collection",
            "description": "A collection for testing version management",
=======
    # Create a collection for testing array filters
    collection = await artifact_manager.create(
        type="collection",
        manifest={
            "name": "Array Filter Test Collection",
            "description": "A collection to test array filter functionality",
>>>>>>> 2d88f8ad
        },
        config={"permissions": {"*": "r", "@": "rw+"}},
    )

<<<<<<< HEAD
    # Create an artifact with initial version (should be created automatically)
    initial_manifest = {
        "name": "Version Test Dataset",
        "description": "Initial version",
    }
    dataset = await artifact_manager.create(
        type="dataset",
        parent_id=collection.id,
        manifest=initial_manifest,
        version="v0",  # Explicitly set initial version
    )

    # Verify initial version exists
    assert len(dataset["versions"]) == 1
    assert dataset["versions"][0]["version"] == "v0"

    # Create a new version in staging mode
    await artifact_manager.edit(
        artifact_id=dataset.id,
        manifest=initial_manifest,
        version="stage",
    )

    # Add a file to the staged version
    file_content = "Content for version 1"
    put_url = await artifact_manager.put_file(
        artifact_id=dataset.id,
        file_path="test.txt",
    )
    response = requests.put(put_url, data=file_content)
    assert response.ok

    # Commit the file to create version 1
    await artifact_manager.commit(artifact_id=dataset.id, version="v1", comment="Added test.txt")

    # Verify version 1 exists
    dataset = await artifact_manager.read(artifact_id=dataset.id)
    assert len(dataset["versions"]) == 2
    assert dataset["versions"][1]["version"] == "v1"
    assert dataset["versions"][1]["comment"] == "Added test.txt"

    # Read file from version 1
    get_url = await artifact_manager.get_file(
        artifact_id=dataset.id,
        file_path="test.txt",
        version="v1",
    )
    response = requests.get(get_url)
    assert response.ok
    assert response.text == file_content

    # Create another version in staging mode
    await artifact_manager.edit(
        artifact_id=dataset.id,
        manifest=initial_manifest,
        version="stage",
    )

    # Add another file for version 2
    file_content2 = "Content for version 2"
    put_url = await artifact_manager.put_file(
        artifact_id=dataset.id,
        file_path="test2.txt",
    )
    response = requests.put(put_url, data=file_content2)
    assert response.ok

    # Commit to create version 2
    await artifact_manager.commit(artifact_id=dataset.id, version="v2", comment="Added test2.txt")

    # Verify version 2 exists
    dataset = await artifact_manager.read(artifact_id=dataset.id)
    assert len(dataset["versions"]) == 3
    assert dataset["versions"][2]["version"] == "v2"
    assert dataset["versions"][2]["comment"] == "Added test2.txt"

    # List files for each version
    files_v1 = await artifact_manager.list_files(artifact_id=dataset.id, version="v1")
    assert len(files_v1) == 1
    assert files_v1[0]["name"] == "test.txt"

    files_v2 = await artifact_manager.list_files(artifact_id=dataset.id, version="v2")
    assert len(files_v2) == 2
    assert {f["name"] for f in files_v2} == {"test.txt", "test2.txt"}

    # Delete version 1
    await artifact_manager.delete(artifact_id=dataset.id, version="v1")

    # Verify version 1 is removed
    dataset = await artifact_manager.read(artifact_id=dataset.id)
    assert len(dataset["versions"]) == 2
    assert dataset["versions"][0]["version"] == "v0"
    assert dataset["versions"][1]["version"] == "v2"

    # Clean up
    await artifact_manager.delete(artifact_id=dataset.id)
=======
    # Create multiple artifacts with array fields in manifest
    artifacts = []
    test_data = [
        {
            "name": "Dataset 1",
            "tags": ["tag1", "tag2", "tag3"],
            "categories": ["cat1", "cat2"],
        },
        {
            "name": "Dataset 2",
            "tags": ["tag2", "tag3", "tag4"],
            "categories": ["cat2", "cat3"],
        },
        {
            "name": "Dataset 3",
            "tags": ["tag1", "tag4", "tag5"],
            "categories": ["cat1", "cat3"],
        },
    ]

    for data in test_data:
        artifact = await artifact_manager.create(
            type="dataset",
            parent_id=collection.id,
            manifest=data,
        )
        artifacts.append(artifact)

    # Test filtering by single tag
    results = await artifact_manager.list(
        parent_id=collection.id,
        filters={"manifest": {"tags": ["tag1"]}},
    )
    assert len(results) == 2  # Should match Dataset 1 and 3
    assert set(r["manifest"]["name"] for r in results) == {"Dataset 1", "Dataset 3"}

    # Test filtering by multiple tags
    results = await artifact_manager.list(
        parent_id=collection.id,
        filters={"manifest": {"tags": ["tag2", "tag3"]}},
    )
    assert len(results) == 2  # Should match Dataset 1 and 2
    assert set(r["manifest"]["name"] for r in results) == {"Dataset 1", "Dataset 2"}

    # Test filtering by multiple array fields
    results = await artifact_manager.list(
        parent_id=collection.id,
        filters={"manifest": {"tags": ["tag1"], "categories": ["cat1"]}},
    )
    assert len(results) == 2  # Should match artifacts with both tag1 and cat1
    assert set(r["manifest"]["name"] for r in results) == {"Dataset 1", "Dataset 3"}

    # Clean up
    for artifact in artifacts:
        await artifact_manager.delete(artifact_id=artifact.id)
    await artifact_manager.delete(artifact_id=collection.id)


async def test_artifact_search_with_advanced_filters(
    minio_server, fastapi_server, test_user_token
):
    """Test search functionality with advanced filter operators."""
    api = await connect_to_server(
        {"name": "test-client", "server_url": SERVER_URL, "token": test_user_token}
    )
    artifact_manager = await api.get_service("public/artifact-manager")

    # Create a collection for testing
    collection = await artifact_manager.create(
        type="collection",
        manifest={
            "name": "Advanced Filter Test Collection",
            "description": "Testing advanced filter functionality",
        },
        config={"permissions": {"*": "r", "@": "rw+"}},
    )

    # Create test artifacts
    test_data = [
        {
            "name": "Dataset 1",
            "tags": ["tag1", "tag2", "tag3"],
            "categories": ["cat1", "cat2"],
            "version": "1.0.0",
        },
        {
            "name": "Dataset 2",
            "tags": ["tag2", "tag3", "tag4"],
            "categories": ["cat2", "cat3"],
            "version": "2.0.0",
        },
        {
            "name": "Dataset 3",
            "tags": ["tag1", "tag4", "tag5"],
            "categories": ["cat1", "cat3"],
            "version": "1.5.0",
        },
    ]

    artifacts = []
    for data in test_data:
        artifact = await artifact_manager.create(
            type="dataset",
            parent_id=collection.id,
            manifest=data,
        )
        artifacts.append(artifact)

    # Test AND condition with array containment and exact match
    results = await artifact_manager.list(
        parent_id=collection.id,
        filters={
            "manifest": {
                "$and": [
                    {"tags": {"$all": ["tag1", "tag2"]}},
                    {"categories": {"$in": ["cat1"]}},
                ]
            }
        },
    )
    assert len(results) == 1
    assert results[0]["manifest"]["name"] == "Dataset 1"

    # Test OR condition with fuzzy matching
    results = await artifact_manager.list(
        parent_id=collection.id,
        filters={
            "manifest": {
                "$or": [
                    {"version": {"$like": "1.*"}},
                    {"tags": {"$in": ["tag4"]}},
                ]
            }
        },
    )
    assert len(results) == 3  # Should match all datasets

    # Test complex nested conditions
    results = await artifact_manager.list(
        parent_id=collection.id,
        filters={
            "manifest": {
                "$and": [
                    {
                        "$or": [
                            {"tags": {"$in": ["tag4"]}},
                            {"categories": {"$in": ["cat3"]}},
                        ]
                    },
                    {"version": {"$like": "1.*"}},
                ]
            }
        },
    )
    assert len(results) == 1
    assert results[0]["manifest"]["name"] == "Dataset 3"

    # Clean up
    for artifact in artifacts:
        await artifact_manager.delete(artifact_id=artifact.id)
>>>>>>> 2d88f8ad
    await artifact_manager.delete(artifact_id=collection.id)<|MERGE_RESOLUTION|>--- conflicted
+++ resolved
@@ -1520,7 +1520,6 @@
                 ]
             }
         },
-<<<<<<< HEAD
     )
     assert len(search_results) == 2  # Matches for either dataset 1 or 3
 
@@ -1741,73 +1740,22 @@
 
 async def test_artifact_version_management(minio_server, fastapi_server, test_user_token):
     """Test version management functionality for artifacts."""
-=======
-    )
-    assert len(search_results) == 2  # Matches for either dataset 1 or 3
-
-    # Test search with multiple filters in AND mode (implicit)
-    search_results = await artifact_manager.list(
-        parent_id=collection.id,
-        filters={
-            "manifest": {
-                "name": "Test Dataset 3",
-                "description": "A test dataset 3",
-            }
-        },
-    )
-    assert len(search_results) == 1
-    assert search_results[0]["manifest"]["name"] == "Test Dataset 3"
-
-    # Test fuzzy search using wildcards
-    search_results = await artifact_manager.list(
-        parent_id=collection.id,
-        filters={"manifest": {"name": "Test*"}},
-    )
-    assert len(search_results) == 5  # All datasets match "Test*" in the name
-
-    # Test fuzzy search with multiple wildcards
-    search_results = await artifact_manager.list(
-        parent_id=collection.id,
-        filters={"manifest": {"name": "*Dataset*"}},
-    )
-    assert len(search_results) == 5  # All datasets match "*Dataset*"
-
-    # Clean up by deleting all artifacts and the collection
-    for i in range(5):
-        await artifact_manager.delete(artifact_id=f"test-dataset-{i}")
-    await artifact_manager.delete(artifact_id=collection.id)
-
-
-async def test_artifact_search_with_array_filters(
-    minio_server, fastapi_server, test_user_token
-):
-    """Test search functionality with array filters in the manifest."""
->>>>>>> 2d88f8ad
     api = await connect_to_server(
         {"name": "test-client", "server_url": SERVER_URL, "token": test_user_token}
     )
     artifact_manager = await api.get_service("public/artifact-manager")
 
-<<<<<<< HEAD
     # Create a collection for testing
     collection = await artifact_manager.create(
         type="collection",
         manifest={
             "name": "Version Test Collection",
             "description": "A collection for testing version management",
-=======
-    # Create a collection for testing array filters
-    collection = await artifact_manager.create(
-        type="collection",
-        manifest={
-            "name": "Array Filter Test Collection",
-            "description": "A collection to test array filter functionality",
->>>>>>> 2d88f8ad
         },
         config={"permissions": {"*": "r", "@": "rw+"}},
     )
 
-<<<<<<< HEAD
+
     # Create an artifact with initial version (should be created automatically)
     initial_manifest = {
         "name": "Version Test Dataset",
@@ -1904,166 +1852,4 @@
 
     # Clean up
     await artifact_manager.delete(artifact_id=dataset.id)
-=======
-    # Create multiple artifacts with array fields in manifest
-    artifacts = []
-    test_data = [
-        {
-            "name": "Dataset 1",
-            "tags": ["tag1", "tag2", "tag3"],
-            "categories": ["cat1", "cat2"],
-        },
-        {
-            "name": "Dataset 2",
-            "tags": ["tag2", "tag3", "tag4"],
-            "categories": ["cat2", "cat3"],
-        },
-        {
-            "name": "Dataset 3",
-            "tags": ["tag1", "tag4", "tag5"],
-            "categories": ["cat1", "cat3"],
-        },
-    ]
-
-    for data in test_data:
-        artifact = await artifact_manager.create(
-            type="dataset",
-            parent_id=collection.id,
-            manifest=data,
-        )
-        artifacts.append(artifact)
-
-    # Test filtering by single tag
-    results = await artifact_manager.list(
-        parent_id=collection.id,
-        filters={"manifest": {"tags": ["tag1"]}},
-    )
-    assert len(results) == 2  # Should match Dataset 1 and 3
-    assert set(r["manifest"]["name"] for r in results) == {"Dataset 1", "Dataset 3"}
-
-    # Test filtering by multiple tags
-    results = await artifact_manager.list(
-        parent_id=collection.id,
-        filters={"manifest": {"tags": ["tag2", "tag3"]}},
-    )
-    assert len(results) == 2  # Should match Dataset 1 and 2
-    assert set(r["manifest"]["name"] for r in results) == {"Dataset 1", "Dataset 2"}
-
-    # Test filtering by multiple array fields
-    results = await artifact_manager.list(
-        parent_id=collection.id,
-        filters={"manifest": {"tags": ["tag1"], "categories": ["cat1"]}},
-    )
-    assert len(results) == 2  # Should match artifacts with both tag1 and cat1
-    assert set(r["manifest"]["name"] for r in results) == {"Dataset 1", "Dataset 3"}
-
-    # Clean up
-    for artifact in artifacts:
-        await artifact_manager.delete(artifact_id=artifact.id)
-    await artifact_manager.delete(artifact_id=collection.id)
-
-
-async def test_artifact_search_with_advanced_filters(
-    minio_server, fastapi_server, test_user_token
-):
-    """Test search functionality with advanced filter operators."""
-    api = await connect_to_server(
-        {"name": "test-client", "server_url": SERVER_URL, "token": test_user_token}
-    )
-    artifact_manager = await api.get_service("public/artifact-manager")
-
-    # Create a collection for testing
-    collection = await artifact_manager.create(
-        type="collection",
-        manifest={
-            "name": "Advanced Filter Test Collection",
-            "description": "Testing advanced filter functionality",
-        },
-        config={"permissions": {"*": "r", "@": "rw+"}},
-    )
-
-    # Create test artifacts
-    test_data = [
-        {
-            "name": "Dataset 1",
-            "tags": ["tag1", "tag2", "tag3"],
-            "categories": ["cat1", "cat2"],
-            "version": "1.0.0",
-        },
-        {
-            "name": "Dataset 2",
-            "tags": ["tag2", "tag3", "tag4"],
-            "categories": ["cat2", "cat3"],
-            "version": "2.0.0",
-        },
-        {
-            "name": "Dataset 3",
-            "tags": ["tag1", "tag4", "tag5"],
-            "categories": ["cat1", "cat3"],
-            "version": "1.5.0",
-        },
-    ]
-
-    artifacts = []
-    for data in test_data:
-        artifact = await artifact_manager.create(
-            type="dataset",
-            parent_id=collection.id,
-            manifest=data,
-        )
-        artifacts.append(artifact)
-
-    # Test AND condition with array containment and exact match
-    results = await artifact_manager.list(
-        parent_id=collection.id,
-        filters={
-            "manifest": {
-                "$and": [
-                    {"tags": {"$all": ["tag1", "tag2"]}},
-                    {"categories": {"$in": ["cat1"]}},
-                ]
-            }
-        },
-    )
-    assert len(results) == 1
-    assert results[0]["manifest"]["name"] == "Dataset 1"
-
-    # Test OR condition with fuzzy matching
-    results = await artifact_manager.list(
-        parent_id=collection.id,
-        filters={
-            "manifest": {
-                "$or": [
-                    {"version": {"$like": "1.*"}},
-                    {"tags": {"$in": ["tag4"]}},
-                ]
-            }
-        },
-    )
-    assert len(results) == 3  # Should match all datasets
-
-    # Test complex nested conditions
-    results = await artifact_manager.list(
-        parent_id=collection.id,
-        filters={
-            "manifest": {
-                "$and": [
-                    {
-                        "$or": [
-                            {"tags": {"$in": ["tag4"]}},
-                            {"categories": {"$in": ["cat3"]}},
-                        ]
-                    },
-                    {"version": {"$like": "1.*"}},
-                ]
-            }
-        },
-    )
-    assert len(results) == 1
-    assert results[0]["manifest"]["name"] == "Dataset 3"
-
-    # Clean up
-    for artifact in artifacts:
-        await artifact_manager.delete(artifact_id=artifact.id)
->>>>>>> 2d88f8ad
     await artifact_manager.delete(artifact_id=collection.id)