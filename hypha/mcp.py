"""MCP (Model Context Protocol) service support for Hypha.

This module provides integration with the MCP protocol using the official mcp-sdk.
It allows registering MCP services as Hypha services and automatically exposes them
via HTTP endpoints with proper MCP protocol handling.
"""

import inspect
import json
import logging
import asyncio
from typing import Any, Dict, Optional, List, Callable, Union
import anyio
from dataclasses import dataclass
from uuid import uuid4
import time

from starlette.routing import Route, Match
from starlette.types import ASGIApp, Scope, Receive, Send
from starlette.requests import Request
from pydantic import AnyUrl

logger = logging.getLogger(__name__)
logger.setLevel(logging.DEBUG)

import mcp.types as types
from mcp.server.lowlevel import Server
from mcp.server.lowlevel.helper_types import ReadResourceContents
from mcp.server.sse import SseServerTransport
from mcp.server.streamable_http_manager import StreamableHTTPSessionManager
from mcp.server.streamable_http import (
    EventCallback,
    EventId,
    EventMessage,
    EventStore,
    StreamId,
)
from mcp.types import JSONRPCMessage


def unwrap_object_proxy(obj):
    """Recursively unwrap ObjectProxy objects from Hypha RPC."""
    if hasattr(obj, "_rvalue"):
        return unwrap_object_proxy(obj._rvalue)
    elif isinstance(obj, dict):
        return {k: unwrap_object_proxy(v) for k, v in obj.items()}
    elif isinstance(obj, list):
        return [unwrap_object_proxy(item) for item in obj]
    else:
        return obj


@dataclass
class EventEntry:
    """Represents an event entry in the event store."""
    event_id: EventId
    stream_id: StreamId
    message: JSONRPCMessage
    timestamp: float


class RedisEventStore(EventStore):
    """Redis-based event store for MCP session resumability.
    
    This implementation uses Redis to store events with expiration times,
    enabling horizontal scaling and session persistence across multiple
    Hypha instances.
    """
    
    def __init__(
        self,
        redis_client,
        max_events_per_stream: int = 100,
        expiration_time: int = 3600,
    ):
        """Initialize the Redis event store.
        
        Args:
            redis_client: Redis client instance
            max_events_per_stream: Maximum number of events to keep per stream
            expiration_time: Event expiration time in seconds
        """
        self.redis = redis_client
        self.max_events_per_stream = max_events_per_stream
        self.expiration_time = expiration_time
        self.key_prefix = "mcp:events:"
        self.stream_key_prefix = "mcp:streams:"
    
    def _get_stream_key(self, stream_id: StreamId) -> str:
        """Get Redis key for a stream."""
        return f"{self.stream_key_prefix}{stream_id}"
    
    def _get_event_key(self, event_id: EventId) -> str:
        """Get Redis key for an event."""
        return f"{self.key_prefix}{event_id}"
    
    async def store_event(
        self, stream_id: StreamId, message: JSONRPCMessage
    ) -> EventId:
        """Store an event with a generated event ID."""
        event_id = str(uuid4())
        timestamp = time.time()
        
        event_entry = EventEntry(
            event_id=event_id, stream_id=stream_id, message=message, timestamp=timestamp
        )
        
        # Store the event with expiration
        # Convert JSONRPCMessage to dict if needed
        if hasattr(message, 'model_dump'):
            message_data = message.model_dump()
        elif hasattr(message, 'dict'):
            message_data = message.dict()
        else:
            message_data = dict(message)
        
        event_data = {
            "event_id": event_id,
            "stream_id": stream_id,
            "message": json.dumps(message_data),
            "timestamp": timestamp,
        }
        
        await self.redis.hset(self._get_event_key(event_id), mapping=event_data)
        await self.redis.expire(self._get_event_key(event_id), self.expiration_time)
        
        # Add to stream's event list
        stream_key = self._get_stream_key(stream_id)
        await self.redis.lpush(stream_key, event_id)
        
        # Trim stream to max events
        await self.redis.ltrim(stream_key, 0, self.max_events_per_stream - 1)
        
        # Set expiration for stream
        await self.redis.expire(stream_key, self.expiration_time)
        
        return event_id
    
    async def replay_events_after(
        self,
        last_event_id: EventId,
        send_callback: EventCallback,
    ) -> Optional[StreamId]:
        """Replay events that occurred after the specified event ID."""
        # Get event info
        event_key = self._get_event_key(last_event_id)
        event_data = await self.redis.hgetall(event_key)
        
        if not event_data:
            logger.warning(f"Event ID {last_event_id} not found in store")
            return None
        
        stream_id = event_data[b"stream_id"].decode()
        last_timestamp = float(event_data[b"timestamp"])
        
        # Get all events in stream
        stream_key = self._get_stream_key(stream_id)
        event_ids = await self.redis.lrange(stream_key, 0, -1)
        
        # Events are stored in reverse chronological order (latest first)
        # We need to reverse to get chronological order
        event_ids.reverse()
        
        # Find events after the last event ID
        replay_events = []
        found_last = False
        
        for eid in event_ids:
            event_id_str = eid.decode()
            if found_last:
                # Get event data
                event_key = self._get_event_key(event_id_str)
                event_data = await self.redis.hgetall(event_key)
                if event_data:
                    message = json.loads(event_data[b"message"].decode())
                    replay_events.append((event_id_str, message))
            elif event_id_str == last_event_id:
                found_last = True
        
        # Send replay events
        for event_id_str, message in replay_events:
            await send_callback(EventMessage(message, event_id_str))
        
        return stream_id

class HyphaMCPAdapter:
    """Adapter that bridges Hypha services to MCP protocol using the official SDK."""
    
    def __init__(self, service, service_info, redis_client=None):
        """Initialize the MCP adapter.
        
        Args:
            service: Hypha service object
            service_info: Service information from Hypha
            redis_client: Redis client for event store (optional)
        """
        # Unwrap the service object to ensure we have local access to functions
        self.service = unwrap_object_proxy(service) if service else {}
        self.service_info = service_info
        self.server = Server(name=service_info.id)
        
        # Store tool/resource/prompt mappings for handler lookup
        self.tool_handlers = {}
        self.resource_handlers = {}
        self.prompt_handlers = {}
        
        # Track excluded functions and warnings
        self.excluded_functions = []
        self.warnings = []
        
        # Setup handlers based on service configuration
        self._setup_handlers()
        
        # Create event store
        if redis_client:
            self.event_store = RedisEventStore(redis_client)
        else:
            raise ValueError("Redis client is required for MCP event store")
        
        # Create session manager - use stateless mode for simplicity
        # In stateless mode, each request is independent and doesn't require session tracking
        self.session_manager = StreamableHTTPSessionManager(
            app=self.server,
            event_store=self.event_store,
            stateless=True,
            json_response=True  # Enable JSON responses for better compatibility
        )
        
        # Create SSE transport for SSE endpoint support
        # The endpoint path will be relative to the SSE endpoint itself
        self.sse_transport = SseServerTransport("/messages/")
        
        # Track if session manager is running
        self._session_manager_context = None
        
        # Track SSE connections for proper cleanup
        self._sse_contexts = {}
    
    def _is_mcp_native_service(self) -> bool:
        """Check if service has native MCP protocol functions."""
        return any(func in self.service for func in [
            "list_tools", "call_tool",
            "list_prompts", "get_prompt", 
            "list_resources", "list_resource_templates", "read_resource"
        ])
    
    def _setup_handlers(self):
        """Set up MCP protocol handlers based on service configuration."""
        service_type = getattr(self.service_info, "type", None)
        
        logger.debug(f"Setting up handlers for service type: {service_type}")
        logger.debug(f"Is native MCP: {self._is_mcp_native_service()}")
        logger.debug(f"Has inline config: {self._has_inline_config()}")
        logger.debug(f"Service keys: {list(self.service.keys()) if isinstance(self.service, dict) else 'Not a dict'}")
        
        # If service explicitly declares type="mcp", validate it follows MCP structure
        if service_type == "mcp":
            if not (self._is_mcp_native_service() or self._has_inline_config()):
                raise ValueError(
                    f"Service '{self.service_info.id}' has type='mcp' but does not follow valid MCP structure. "
                    "Services with type='mcp' must either:\n"
                    "1. Have MCP protocol functions (list_tools, call_tool, etc.), OR\n"
                    "2. Have inline configuration with 'tools', 'resources', or 'prompts' dictionaries.\n"
                    "If your service has arbitrary nested functions, do not specify type='mcp'."
                )
        
        # Check if it's a native MCP service (has MCP protocol functions)
        if self._is_mcp_native_service():
            # Native MCP service - use provided protocol functions
            logger.info("Setting up native MCP handlers")
            self._setup_native_mcp_handlers()
        elif self._has_inline_config():
            # Service with inline configuration (tools/resources/prompts dicts)
            logger.info("Setting up inline config handlers")
            self._setup_inline_config_handlers()
        else:
            # Auto-wrap regular Hypha service functions as MCP tools
            # This handles any service type, including nested structures
            logger.info("Setting up auto-wrapped handlers")
            self._setup_auto_wrapped_handlers()
    
    def _has_inline_config(self) -> bool:
        """Check if service has inline tools/resources/prompts configuration."""
        # Check if the service object has inline configuration
        # Handle both dict and object attribute access
        if isinstance(self.service, dict):
            # Only consider it inline config if tools/resources/prompts are dicts
            tools = self.service.get("tools")
            resources = self.service.get("resources")
            prompts = self.service.get("prompts")
            return any([
                tools and isinstance(tools, dict),
                resources and isinstance(resources, dict),
                prompts and isinstance(prompts, dict)
            ])
        else:
            # For object attributes, check if they are dicts
            tools = getattr(self.service, "tools", None)
            resources = getattr(self.service, "resources", None)
            prompts = getattr(self.service, "prompts", None)
            return any([
                tools and isinstance(tools, dict),
                resources and isinstance(resources, dict),
                prompts and isinstance(prompts, dict)
            ])
    
    def _setup_native_mcp_handlers(self):
        """Setup handlers for native MCP protocol functions."""
        
        # Tools handlers
        if "list_tools" in self.service:
            @self.server.list_tools()
            async def list_tools() -> List[types.Tool]:
                result = await self._call_service_function("list_tools", {})
                if isinstance(result, list):
                    return [self._ensure_tool(tool) for tool in result]
                return []
        
        if "call_tool" in self.service:
            @self.server.call_tool()
            async def call_tool(name: str, arguments: dict) -> List[types.ContentBlock]:
                # Let exceptions propagate so MCP SDK can convert them to JSON-RPC errors
                result = await self._call_service_function(
                    "call_tool", {"name": name, "arguments": arguments}
                )
                return self._ensure_content_blocks(result)
        
        # Prompts handlers
        if "list_prompts" in self.service:
            @self.server.list_prompts()
            async def list_prompts() -> List[types.Prompt]:
                result = await self._call_service_function("list_prompts", {})
                if isinstance(result, list):
                    return [self._ensure_prompt(prompt) for prompt in result]
                return []
        
        if "get_prompt" in self.service:
            @self.server.get_prompt()
            async def get_prompt(name: str, arguments: dict) -> types.GetPromptResult:
                result = await self._call_service_function(
                    "get_prompt", {"name": name, "arguments": arguments}
                )
                return self._ensure_prompt_result(result)
        
        # Resources handlers
        if "list_resource_templates" in self.service:
            @self.server.list_resource_templates()
            async def list_resource_templates() -> List[types.ResourceTemplate]:
                result = await self._call_service_function("list_resource_templates", {})
                if isinstance(result, list):
                    return [self._ensure_resource_template(template) for template in result]
                return []
        
        if "list_resources" in self.service:
            @self.server.list_resources()
            async def list_resources() -> List[types.Resource]:
                result = await self._call_service_function("list_resources", {})
                if isinstance(result, list):
                    return [self._ensure_resource(resource) for resource in result]
                return []
        
        if "read_resource" in self.service:
            # Import the helper type used by MCP SDK
            from mcp.server.lowlevel.helper_types import ReadResourceContents
            
            @self.server.read_resource()
            async def read_resource(uri: AnyUrl) -> List[ReadResourceContents]:
                result = await self._call_service_function(
                    "read_resource", {"uri": str(uri)}
                )
                # The MCP SDK expects us to return Iterable[ReadResourceContents]
                # Not a ReadResourceResult directly - it will create that for us
                resource_result = self._ensure_read_resource_result(result, uri)
                
                # Convert the ReadResourceResult contents to ReadResourceContents helper objects
                contents = []
                for content in resource_result.contents:
                    if hasattr(content, 'text'):
                        # Text content
                        contents.append(ReadResourceContents(
                            content=content.text,
                            mime_type=getattr(content, 'mimeType', 'text/plain')
                        ))
                    elif hasattr(content, 'blob'):
                        # Binary content - decode base64 and return as bytes
                        import base64
                        contents.append(ReadResourceContents(
                            content=base64.b64decode(content.blob),
                            mime_type=getattr(content, 'mimeType', 'application/octet-stream')
                        ))
                
                return contents
    
    def _setup_inline_config_handlers(self):
        """Setup handlers for inline tools/resources/prompts configuration."""
        
        # Tools handlers
        tools = self.service.get("tools") if isinstance(self.service, dict) else getattr(self.service, "tools", None)
        if tools:
            # Store tool handlers - unwrap ObjectProxy objects and validate them
            for key, tool_func in tools.items():
                unwrapped_func = unwrap_object_proxy(tool_func)
                # Validate the tool function immediately to make errors explode early
                self._extract_tool_from_function(key, unwrapped_func)
                self.tool_handlers[key] = unwrapped_func
            
            @self.server.list_tools()
            async def list_tools() -> List[types.Tool]:
                tools = []
                for key, tool_func in self.tool_handlers.items():
                    tool_def = self._extract_tool_from_function(key, tool_func)
                    tools.append(types.Tool(**tool_def))
                return tools
            
            @self.server.call_tool()
            async def call_tool(name: str, arguments: dict) -> List[types.ContentBlock]:
                if name not in self.tool_handlers:
                    raise ValueError(f"Tool '{name}' not found")
                
                tool_func = self.tool_handlers[name]
                result = await self._call_function(tool_func, arguments)
                return [types.TextContent(type="text", text=str(result))]
        
        # Resources handlers
        resources = self.service.get("resources") if isinstance(self.service, dict) else getattr(self.service, "resources", None)
        if resources:
            # Store resource handlers - unwrap ObjectProxy objects and validate them
            for key, resource_config in resources.items():
                unwrapped_config = unwrap_object_proxy(resource_config)
                # Validate the resource configuration immediately to make errors explode early
                if not isinstance(unwrapped_config, dict):
                    raise ValueError(f"Resource '{key}' configuration must be a dictionary")
                if "read" not in unwrapped_config:
                    raise ValueError(f"Resource '{key}' must have a 'read' key with a callable function")
                if not callable(unwrapped_config["read"]):
                    raise ValueError(f"Resource '{key}' 'read' must be a callable function")
                # Validate that the read function is a schema function
                read_func = unwrapped_config["read"]
                if not hasattr(read_func, "__schema__"):
                    raise ValueError(f"Resource '{key}' read function must be a @schema_function decorated function. "
                                   f"Use the @schema_function decorator from hypha_rpc.utils.schema to define the function schema.")
                self.resource_handlers[key] = unwrapped_config
            
            @self.server.list_resources()
            async def list_resources() -> List[types.Resource]:
                resources = []
                for key, config in self.resource_handlers.items():
                    resources.append(types.Resource(
                        uri=config.get("uri", key),
                        name=config.get("name", key),
                        description=config.get("description", ""),
                        mimeType=config.get("mime_type", "text/plain")
                    ))
                return resources
            
            # Import the helper type used by MCP SDK
            from mcp.server.lowlevel.helper_types import ReadResourceContents
            
            @self.server.read_resource()
            async def read_resource(uri: AnyUrl) -> List[ReadResourceContents]:
                uri_str = str(uri)
                
                # Find resource by URI
                resource_config = None
                for key, config in self.resource_handlers.items():
                    if config.get("uri", key) == uri_str:
                        resource_config = config
                        break
                
                if not resource_config:
                    raise ValueError(f"Resource '{uri_str}' not found")
                
                read_func = resource_config.get("read")
                if not read_func:
                    raise ValueError(f"Resource '{uri_str}' has no read function")
                
                result = await self._call_function(read_func, {})
                # Return as ReadResourceContents helper object
                # The SDK will convert this to TextResourceContents in a ReadResourceResult
                return [ReadResourceContents(
                    content=str(result),
                    mime_type=resource_config.get("mime_type", "text/plain")
                )]
        
        # Prompts handlers
        prompts = self.service.get("prompts") if isinstance(self.service, dict) else getattr(self.service, "prompts", None)
        if prompts:
            # Store prompt handlers - unwrap ObjectProxy objects and validate them
            for key, prompt_config in prompts.items():
                unwrapped_config = unwrap_object_proxy(prompt_config)
                # Validate the prompt configuration immediately to make errors explode early
                if not isinstance(unwrapped_config, dict):
                    raise ValueError(f"Prompt '{key}' configuration must be a dictionary")
                if "read" not in unwrapped_config:
                    raise ValueError(f"Prompt '{key}' must have a 'read' key with a callable function")
                if not callable(unwrapped_config["read"]):
                    raise ValueError(f"Prompt '{key}' 'read' must be a callable function")
                # Validate that the read function is a schema function
                read_func = unwrapped_config["read"]
                if not hasattr(read_func, "__schema__"):
                    raise ValueError(f"Prompt '{key}' read function must be a @schema_function decorated function. "
                                   f"Use the @schema_function decorator from hypha_rpc.utils.schema to define the function schema.")
                self.prompt_handlers[key] = unwrapped_config
            
            @self.server.list_prompts()
            async def list_prompts() -> List[types.Prompt]:
                prompts = []
                for key, config in self.prompt_handlers.items():
                    # Extract arguments from read function if available
                    arguments = []
                    read_func = config.get("read")
                    if read_func and hasattr(read_func, "__schema__"):
                        schema = getattr(read_func, "__schema__", {})
                        parameters = schema.get("parameters", {})
                        properties = parameters.get("properties", {})
                        required = parameters.get("required", [])
                        
                        for prop_name, prop_info in properties.items():
                            arguments.append(types.PromptArgument(
                                name=prop_name,
                                description=prop_info.get("description", ""),
                                required=prop_name in required
                            ))
                    
                    prompts.append(types.Prompt(
                        name=config.get("name", key),
                        description=config.get("description", ""),
                        arguments=arguments
                    ))
                return prompts
            
            @self.server.get_prompt()
            async def get_prompt(name: str, arguments: dict) -> types.GetPromptResult:
                if name not in self.prompt_handlers:
                    raise ValueError(f"Prompt '{name}' not found")
                
                config = self.prompt_handlers[name]
                read_func = config.get("read")
                if not read_func:
                    raise ValueError(f"Prompt '{name}' has no read function")
                
                result = await self._call_function(read_func, arguments)
                
                # Convert result to GetPromptResult
                if isinstance(result, dict) and "messages" in result:
                    return types.GetPromptResult(**result)
                else:
                    # Simple string result
                    return types.GetPromptResult(
                        description=f"Prompt for {name}",
                        messages=[
                            types.PromptMessage(
                                role="user",
                                content=types.TextContent(type="text", text=str(result))
                            )
                        ]
                    )
    
    def _setup_auto_wrapped_handlers(self):
        """Auto-wrap all service functions as MCP tools and string fields as resources."""
        
        def collect_tools(obj, prefix=""):
            """Recursively collect callable functions from nested structures."""
            collected = {}
            
            if isinstance(obj, dict):
                for key, value in obj.items():
                    if key.startswith("_"):
                        continue
                    
                    new_key = f"{prefix}_{key}" if prefix else key
                    
                    if callable(value):
                        # Direct callable at this level
                        collected[new_key] = value
                    elif isinstance(value, (dict, list)):
                        # Nested structure - recurse
                        nested = collect_tools(value, new_key)
                        collected.update(nested)
                    # Skip non-callable, non-container values
                    
            elif isinstance(obj, list):
                for i, item in enumerate(obj):
                    new_key = f"{prefix}_{i}" if prefix else str(i)
                    
                    if callable(item):
                        collected[new_key] = item
                    elif isinstance(item, (dict, list)):
                        # Nested structure - recurse
                        nested = collect_tools(item, new_key)
                        collected.update(nested)
                    # Skip non-callable, non-container values
                    
            return collected
        
        def collect_string_resources(obj, prefix="", skip_keys=None):
            """Recursively collect string fields as resources from nested structures."""
            if skip_keys is None:
                skip_keys = {'docs', 'id', 'name', 'description', 'type', 'config'}  # Skip metadata fields
            
            collected = {}
            
            if isinstance(obj, dict):
                for key, value in obj.items():
                    # Skip private keys, metadata, and callables
                    if key.startswith("_") or key in skip_keys or callable(value):
                        continue
                    
                    # Build the resource path
                    new_key = f"{prefix}/{key}" if prefix else key
                    
                    if isinstance(value, str):
                        # Direct string value - add as resource
                        collected[new_key] = value
                    elif isinstance(value, (dict, list)):
                        # Nested structure - recurse
                        nested = collect_string_resources(value, new_key, skip_keys)
                        collected.update(nested)
                    # Skip other types (numbers, booleans, etc.)
                    
            elif isinstance(obj, list):
                # For lists, use index as part of the path
                for i, item in enumerate(obj):
                    new_key = f"{prefix}/{i}" if prefix else str(i)
                    
                    if isinstance(item, str):
                        collected[new_key] = item
                    elif isinstance(item, (dict, list)):
                        # Nested structure - recurse
                        nested = collect_string_resources(item, new_key, skip_keys)
                        collected.update(nested)
                    # Skip other types
                    
            return collected
        
        # Collect all callable functions from the service (including nested)
        tools = collect_tools(self.service)
        
        if tools:
            # For MCP services, strict validation - let exceptions propagate
            if getattr(self.service_info, "type", None) == "mcp":
                self.tool_handlers = {}
                for key, func in tools.items():
                    # This will raise an exception if the function doesn't have proper schema
                    tool_def = self._extract_tool_from_function(key, func)
                    if tool_def:
                        self.tool_handlers[key] = func
            else:
                # For non-MCP services (auto-wrapped), filter out tools without valid schemas
                valid_tools = {}
                skipped_tools = []
                for key, func in tools.items():
                    try:
                        tool_def = self._extract_tool_from_function(key, func)
                        if tool_def:
                            valid_tools[key] = func
                        else:
                            skipped_tools.append(key)
                            self.excluded_functions.append({
                                "name": key,
                                "reason": "No schema information available. Functions must be decorated with @schema_function or have schema in service_schema."
                            })
                    except ValueError:
                        # This shouldn't happen for non-MCP services, but handle it gracefully
                        skipped_tools.append(key)
                        self.excluded_functions.append({
                            "name": key,
                            "reason": "Failed to extract schema information."
                        })
                
                if skipped_tools:
                    logger.debug(f"Skipped {len(skipped_tools)} functions without schemas: {skipped_tools}")
                    self.warnings.append(f"Excluded {len(skipped_tools)} functions without proper schemas. Use @schema_function decorator to expose them via MCP.")
                
                self.tool_handlers = valid_tools
            
            if self.tool_handlers:
                @self.server.list_tools()
                async def list_tools() -> List[types.Tool]:
                    tool_list = []
                    for key, func in self.tool_handlers.items():
                        tool_def = self._extract_tool_from_function(key, func)
                        if tool_def:  # Double-check in case something changed
                            tool_list.append(types.Tool(**tool_def))
                    return tool_list
                
                @self.server.call_tool()
                async def call_tool(name: str, arguments: dict) -> List[types.ContentBlock]:
                    if name not in self.tool_handlers:
                        raise ValueError(f"Tool '{name}' not found")
                    
                    func = self.tool_handlers[name]
                    result = await self._call_function(func, arguments)
                    
                    # Convert result to content blocks
                    if isinstance(result, list):
                        return self._ensure_content_blocks(result)
                    else:
                        return [types.TextContent(type="text", text=str(result))]
        
        # Collect string resources (including docs and other string fields)
        string_resources = collect_string_resources(self.service)
        
        # Special handling for docs field - always include if present
        docs = self.service.get("docs") if isinstance(self.service, dict) else getattr(self.service, "docs", None)
        if docs and isinstance(docs, str):
            string_resources['docs'] = docs
        
        if string_resources:
            # Store the string resources for later access
            self.string_resources = string_resources
            
            @self.server.list_resources()
            async def list_resources() -> List[types.Resource]:
                service_name = getattr(self.service_info, 'name', self.service_info.id)
                resources = []
                
                for resource_key, resource_value in self.string_resources.items():
                    # Format the URI with resource:// prefix
                    uri = f"resource://{resource_key}"
                    
                    # Generate descriptive name based on the key
                    if resource_key == 'docs':
                        name = f"Documentation for {service_name}"
                        description = f"Service documentation content for '{service_name}'"
                    else:
                        # Create human-readable name from the key path
                        key_parts = resource_key.split('/')
                        name = ' '.join(part.replace('_', ' ').title() for part in key_parts)
                        description = f"String resource at path '{resource_key}' in service '{service_name}'"
                    
                    resources.append(types.Resource(
                        uri=uri,
                        name=name,
                        description=description,
                        mimeType="text/plain"
                    ))
                
                return resources
            
            @self.server.read_resource()
            async def read_resource(uri: AnyUrl) -> List[ReadResourceContents]:
                uri_str = str(uri)
                
                # Remove resource:// prefix if present
                if uri_str.startswith("resource://"):
                    resource_key = uri_str[len("resource://"):]
                else:
                    resource_key = uri_str
                
                # Try direct match first
                if resource_key in self.string_resources:
                    content = unwrap_object_proxy(self.string_resources[resource_key])
                    # Return a list of ReadResourceContents with proper fields
                    return [ReadResourceContents(
                        content=str(content),
                        mime_type="text/plain"
                    )]
                
                # Try with slashes replaced by underscores (for compatibility)
                resource_key_with_underscores = resource_key.replace('/', '_')
                if resource_key_with_underscores in self.string_resources:
                    content = unwrap_object_proxy(self.string_resources[resource_key_with_underscores])
                    # Return a list of ReadResourceContents with proper fields
                    return [ReadResourceContents(
                        content=str(content),
                        mime_type="text/plain"
                    )]
                
                raise ValueError(f"Resource '{uri_str}' not found")
    
    def _extract_tool_from_function(self, name: str, func: Callable) -> Dict[str, Any]:
        """Extract MCP tool definition from a function."""
        # Check if function has schema (from @schema_function decorator)
        if hasattr(func, "__schema__"):
            schema = func.__schema__
            # For services explicitly marked as MCP type, enforce strict validation
            if getattr(self.service_info, "type", None) == "mcp" and not schema:
                raise ValueError(f"Tool function '{name}' must be a @schema_function decorated function. "
                               f"Use the @schema_function decorator from hypha_rpc.utils.schema to define the function schema.")
            
            if schema:  # Only process if schema is not None
                tool_def = {
                    "name": name,
                    "description": schema.get("description", func.__doc__ or f"Function {name}"),
                    "inputSchema": schema.get("parameters", {
                        "type": "object",
                        "properties": {},
                        "required": []
                    })
                }
                return tool_def
        
        # For MCP services, functions without __schema__ are invalid
        if getattr(self.service_info, "type", None) == "mcp":
            raise ValueError(f"Tool function '{name}' must be a @schema_function decorated function. "
                           f"Use the @schema_function decorator from hypha_rpc.utils.schema to define the function schema.")
        
        # For non-MCP services (auto-wrapped), try to extract from service_schema if available
        # This handles services that have schema information but not as decorators
        if isinstance(self.service, dict) and "service_schema" in self.service:
            service_schema = self.service.get("service_schema", {})
            if name in service_schema and service_schema[name]:
                func_schema = service_schema[name]
                # Check if func_schema is a dict before trying to access its properties
                if isinstance(func_schema, dict) and func_schema.get("type") == "function":
                    function_def = func_schema.get("function", {})
                    if function_def and isinstance(function_def, dict):
                        tool_def = {
                            "name": name,
                            "description": function_def.get("description", func.__doc__ or f"Function {name}"),
                            "inputSchema": function_def.get("parameters", {
                                "type": "object",
                                "properties": {},
                                "required": []
                            })
                        }
                        return tool_def
        
        # If no schema available for non-MCP services, return None to indicate this function should be skipped
        return None
    
    async def _call_service_function(self, function_name: str, kwargs: Dict[str, Any]) -> Any:
        """Call a service function and handle async/sync appropriately."""
        if function_name not in self.service:
            raise ValueError(f"Function {function_name} not found in service")
        
        func = self.service[function_name]
        return await self._call_function(func, kwargs)
    
    async def _call_function(self, func: Callable, kwargs: Dict[str, Any]) -> Any:
        """Call a function (async or sync) and return the result."""
        # Unwrap ObjectProxy if needed
        func = unwrap_object_proxy(func)
        kwargs = unwrap_object_proxy(kwargs)
        
        # Handle ObjectProxy that might still be wrapped
        # Check if it's still an ObjectProxy after unwrapping (happens with nested proxies)
        if hasattr(func, '_rvalue'):
            # Try to call it directly through RPC - let exceptions propagate
            if inspect.iscoroutinefunction(func):
                result = await func(**kwargs)
            else:
                result = func(**kwargs)
                if asyncio.isfuture(result) or inspect.iscoroutine(result):
                    result = await result
        else:
            # Normal function call
            if inspect.iscoroutinefunction(func):
                result = await func(**kwargs)
            else:
                result = func(**kwargs)
                if asyncio.isfuture(result) or inspect.iscoroutine(result):
                    result = await result
        
        return unwrap_object_proxy(result)
    
    def _ensure_tool(self, tool: Any) -> types.Tool:
        """Ensure the tool is a proper MCP Tool object."""
        tool = unwrap_object_proxy(tool)
        if isinstance(tool, types.Tool):
            return tool
        elif isinstance(tool, dict):
            return types.Tool(**tool)
        else:
            raise ValueError(f"Invalid tool format: {tool}")
    
    def _ensure_prompt(self, prompt: Any) -> types.Prompt:
        """Ensure the prompt is a proper MCP Prompt object."""
        prompt = unwrap_object_proxy(prompt)
        if isinstance(prompt, types.Prompt):
            return prompt
        elif isinstance(prompt, dict):
            return types.Prompt(**prompt)
        else:
            raise ValueError(f"Invalid prompt format: {prompt}")
    
    def _ensure_resource(self, resource: Any) -> types.Resource:
        """Ensure the resource is a proper MCP Resource object."""
        resource = unwrap_object_proxy(resource)
        if isinstance(resource, types.Resource):
            return resource
        elif isinstance(resource, dict):
            return types.Resource(**resource)
        else:
            raise ValueError(f"Invalid resource format: {resource}")
    
    def _ensure_resource_template(self, template: Any) -> types.ResourceTemplate:
        """Ensure the template is a proper MCP ResourceTemplate object."""
        template = unwrap_object_proxy(template)
        if isinstance(template, types.ResourceTemplate):
            return template
        elif isinstance(template, dict):
            return types.ResourceTemplate(**template)
        else:
            raise ValueError(f"Invalid resource template format: {template}")
    
    def _ensure_content_blocks(self, content: Any) -> List[types.ContentBlock]:
        """Ensure the content is a list of proper MCP ContentBlock objects."""
        content = unwrap_object_proxy(content)
        
        if not isinstance(content, list):
            content = [content]
        
        blocks = []
        for item in content:
            if isinstance(item, types.ContentBlock):
                blocks.append(item)
            elif isinstance(item, dict):
                if item.get("type") == "text":
                    blocks.append(types.TextContent(**item))
                else:
                    blocks.append(types.TextContent(type="text", text=str(item)))
            else:
                blocks.append(types.TextContent(type="text", text=str(item)))
        
        return blocks
    
    def get_adapter_summary(self) -> Dict[str, Any]:
        """Get a summary of the MCP adapter including warnings and excluded functions."""
        summary = {
            "service_id": self.service_info.id,
            "service_type": getattr(self.service_info, "type", "unknown"),
            "tools_count": len(self.tool_handlers),
            "resources_count": len(getattr(self, "string_resources", {})),
            "prompts_count": len(self.prompt_handlers),
        }
        
        if self.warnings:
            summary["warnings"] = self.warnings
        
        if self.excluded_functions:
            summary["excluded_functions"] = self.excluded_functions
            
        return summary
    
    def _ensure_prompt_result(self, result: Any) -> types.GetPromptResult:
        """Ensure the result is a proper MCP GetPromptResult object."""
        result = unwrap_object_proxy(result)
        
        if isinstance(result, types.GetPromptResult):
            return result
        elif isinstance(result, dict):
            # Convert messages if needed
            if "messages" in result:
                messages = []
                for msg in result["messages"]:
                    if isinstance(msg, types.PromptMessage):
                        messages.append(msg)
                    elif isinstance(msg, dict):
                        content = msg.get("content", "")
                        if isinstance(content, dict):
                            if content.get("type") == "text":
                                content_obj = types.TextContent(**content)
                            else:
                                content_obj = types.TextContent(type="text", text=str(content))
                        else:
                            content_obj = types.TextContent(type="text", text=str(content))
                        
                        messages.append(types.PromptMessage(
                            role=msg.get("role", "user"),
                            content=content_obj
                        ))
                result["messages"] = messages
            return types.GetPromptResult(**result)
        else:
            # Convert simple string to GetPromptResult
            return types.GetPromptResult(
                description="Prompt result",
                messages=[
                    types.PromptMessage(
                        role="user",
                        content=types.TextContent(type="text", text=str(result))
                    )
                ]
            )
    
    def _ensure_read_resource_result(self, result: Any, uri: AnyUrl) -> types.ReadResourceResult:
        """Ensure the result is a proper MCP ReadResourceResult object."""
        result = unwrap_object_proxy(result)
        
        # Log for debugging
        logger.debug(f"_ensure_read_resource_result: type={type(result)}, result={result}")
        
        if isinstance(result, types.ReadResourceResult):
            return result
        elif isinstance(result, (dict, list, tuple)):
            # Handle case where result might be serialized as tuple/list
            if isinstance(result, (list, tuple)):
                # Try to convert to dict if it looks like a serialized object
                if len(result) > 0 and isinstance(result[0], dict) and "contents" in result[0]:
                    result = result[0]
                elif len(result) > 0 and isinstance(result[0], str):
                    # It's a tuple of strings, treat as text content
                    result = {
                        "contents": [
                            {
                                "uri": str(uri),
                                "mimeType": "text/plain",
                                "text": str(result[0]) if len(result) == 1 else str(result)
                            }
                        ]
                    }
                else:
                    # Assume it's just a content list
                    result = {"contents": result}
            
            if isinstance(result, dict) and "contents" in result:
                contents = []
                for content in result["contents"]:
                    if isinstance(content, dict):
                        # Ensure uri is a string, not AnyUrl object
                        if "uri" in content and not isinstance(content["uri"], str):
                            content["uri"] = str(content["uri"])
                        # Remove None/meta values that might cause issues
                        cleaned_content = {
                            "uri": content.get("uri"),
                            "mimeType": content.get("mimeType", "text/plain"),
                            "text": content.get("text", "")
                        }
                        # Only add meta if it's not None
                        if content.get("meta") is not None:
                            cleaned_content["meta"] = content["meta"]
                        contents.append(types.TextResourceContents(**cleaned_content))
                result["contents"] = contents
                # Remove meta from result if it's None
                if result.get("meta") is None:
                    result = {"contents": result["contents"]}
            return types.ReadResourceResult(**result)
        else:
            # Convert simple string to ReadResourceResult
            return types.ReadResourceResult(
                contents=[
                    types.TextResourceContents(
                        uri=uri,
                        mimeType="text/plain",
                        text=str(result)
                    )
                ]
            )
    
    async def handle_request(self, scope: Scope, receive: Receive, send: Send) -> None:
        """Handle incoming HTTP request using the session manager."""
        # In stateless mode, each request is handled independently
        # The session manager will create its own context internally for each request
        try:
            async with self.session_manager.run():
                await self.session_manager.handle_request(scope, receive, send)
        except anyio.ClosedResourceError:
            # This can happen if the client disconnects early - ignore
            pass
        except Exception as e:
            raise
    
    async def handle_sse_request(self, scope: Scope, receive: Receive, send: Send) -> None:
        """Handle incoming SSE request."""
        # Connect SSE and run the server with the provided streams
        async with self.sse_transport.connect_sse(scope, receive, send) as (read_stream, write_stream):
            # Run the MCP server with the SSE streams
            await self.server.run(
                read_stream,
                write_stream,
                self.server.create_initialization_options()
            )
        
        # Note: We don't call server.run() here because SSE works differently:
        # 1. The GET request establishes the SSE connection and returns headers
        # 2. Subsequent POST requests to /messages/ handle the actual communication
        # 3. The transport manages the event stream lifecycle
    
    async def handle_sse_message(self, scope: Scope, receive: Receive, send: Send) -> None:
        """Handle incoming SSE message POST request."""
        await self.sse_transport.handle_post_message(scope, receive, send)
    
    def get_asgi_app(self) -> ASGIApp:
        """Get ASGI application for this MCP service."""
        async def app(scope: Scope, receive: Receive, send: Send) -> None:
            await self.handle_request(scope, receive, send)
        return app


class MCPSessionWrapper:
    """Wrapper that manages the MCP session manager lifecycle."""
    
    def __init__(self, adapter: HyphaMCPAdapter):
        self.adapter = adapter
    
    async def __call__(self, scope: Scope, receive: Receive, send: Send) -> None:
        """Handle request independently for stateless mode."""
        # In stateless mode, we handle each request independently
        # The session manager will handle its own context internally
        await self.adapter.handle_request(scope, receive, send)


async def create_mcp_app_from_service(service, service_info, redis_client):
    """Create MCP ASGI application from a Hypha service.
    
    Args:
        service: Hypha service object
        service_info: Service information from Hypha
        redis_client: Redis client for event store
    
    Returns:
        ASGI application that can be called with (scope, receive, send)
    """
    logger.info(f"Creating MCP app for service: {service_info.id}")
    
    # Create MCP adapter
    adapter = HyphaMCPAdapter(service, service_info, redis_client)
    
    # Return wrapped ASGI app that manages session lifecycle
    return MCPSessionWrapper(adapter)


def is_mcp_compatible_service(service) -> bool:
    """Check if a service is MCP compatible.
    
    Any service can be MCP compatible - we'll auto-wrap its functions as MCP tools.
    Services with explicit type="mcp" or MCP protocol functions get special handling.
    """
    # All services are MCP compatible - we can auto-wrap any service
    return True


class MCPRoutingMiddleware:
    """Middleware specifically for routing MCP services."""
    
    def __init__(self, app: ASGIApp, base_path=None, store=None):
        self.app = app
        self.base_path = base_path.rstrip("/") if base_path else ""
        self.store = store
        
        # Cache MCP apps by full service ID to maintain SSE sessions
        self.mcp_app_cache = {}
        # Track active SSE connections for cleanup
        self.active_sse_connections = {}
        
        # MCP route patterns
        # Redirect route for base MCP path without trailing slash: /{workspace}/mcp
        mcp_base_redirect_route = (
            self.base_path.rstrip("/") + "/{workspace}/mcp"
        )
        self.mcp_base_redirect_route = Route(mcp_base_redirect_route, endpoint=None)
        
        # Main route for streamable HTTP: /{workspace}/mcp/{service_id}/mcp
        mcp_route = (
            self.base_path.rstrip("/") + "/{workspace}/mcp/{service_id:path}/mcp"
        )
        self.mcp_route = Route(mcp_route, endpoint=None)
        
        # Info route for helpful 404: /{workspace}/mcp/{service_id}
        info_route = self.base_path.rstrip("/") + "/{workspace}/mcp/{service_id:path}"
        self.info_route = Route(info_route, endpoint=None)
        
        # SSE routes: /{workspace}/mcp/{service_id}/sse and /sse/messages/
        sse_route = (
            self.base_path.rstrip("/") + "/{workspace}/mcp/{service_id:path}/sse"
        )
        self.sse_route = Route(sse_route, endpoint=None)
        
        # SSE message route for POST messages
        sse_message_route = (
            self.base_path.rstrip("/") + "/{workspace}/mcp/{service_id:path}/sse/messages/"
        )
        self.sse_message_route = Route(sse_message_route, endpoint=None)
        
        logger.info(f"MCP middleware initialized with route patterns:")
        logger.info(f"  - Streamable HTTP: {self.mcp_route.path}")
        logger.info(f"  - SSE: {self.sse_route.path}")
    
    async def _get_or_create_mcp_app(self, service_id: str, workspace: str, user_info, mode=None, is_sse=False):
        """Get cached MCP app or create new one.
        
        Args:
            service_id: Service identifier
            workspace: Workspace name
            user_info: User information
            mode: Optional mode parameter
            is_sse: If True, keeps workspace interface alive for SSE sessions
        """
        cache_key = f"{workspace}/{service_id}"
        
        if cache_key in self.mcp_app_cache:
            logger.debug(f"Using cached MCP app for {cache_key}")
            cache_entry = self.mcp_app_cache[cache_key]
            return cache_entry["app"] if isinstance(cache_entry, dict) else cache_entry
        
        logger.debug(f"Creating new MCP app for {cache_key}")
        
        if is_sse:
            # For SSE, keep workspace interface alive
            api = await self.store.get_workspace_interface(
                user_info, user_info.scope.current_workspace
            ).__aenter__()
            
            try:
                # Build full service ID
                if "/" in service_id:
                    full_service_id = service_id
                elif ":" in service_id:
                    full_service_id = f"{workspace}/{service_id}"
                else:
                    full_service_id = f"{workspace}/{service_id}"
                
                service_info = await api.get_service_info(full_service_id, {"mode": mode})
                service = await api.get_service(full_service_id)
                
                if not is_mcp_compatible_service(service):
                    await api.__aexit__(None, None, None)
                    raise ValueError(f"Service {service_id} is not MCP compatible")
                
                mcp_app = await create_mcp_app_from_service(
                    service, service_info, self.store.get_redis()
                )
                
                # Cache the app AND the API connection for SSE
                self.mcp_app_cache[cache_key] = {
                    "app": mcp_app,
                    "api": api  # Keep the API connection alive for SSE
                }
                return mcp_app
            except Exception:
                await api.__aexit__(None, None, None)
                raise
        else:
            # For non-SSE, use normal context manager
            async with self.store.get_workspace_interface(
                user_info, user_info.scope.current_workspace
            ) as api:
                # Build full service ID
                if "/" in service_id:
                    full_service_id = service_id
                elif ":" in service_id:
                    full_service_id = f"{workspace}/{service_id}"
                else:
                    full_service_id = f"{workspace}/{service_id}"
                
                service_info = await api.get_service_info(full_service_id, {"mode": mode})
                service = await api.get_service(full_service_id)
                
                if not is_mcp_compatible_service(service):
                    raise ValueError(f"Service {service_id} is not MCP compatible")
                
                mcp_app = await create_mcp_app_from_service(
                    service, service_info, self.store.get_redis()
                )
                
                # Cache only the MCP app for non-SSE
                self.mcp_app_cache[cache_key] = mcp_app
                return mcp_app
    
    async def _cleanup_mcp_app(self, cache_key: str):
        """Clean up cached MCP app."""
        if cache_key in self.mcp_app_cache:
            logger.debug(f"Cleaning up cached MCP app for {cache_key}")
            cache_entry = self.mcp_app_cache[cache_key]
            
            # If it's a dict with an API connection (SSE case), clean it up
            if isinstance(cache_entry, dict) and "api" in cache_entry:
                try:
                    await cache_entry["api"].__aexit__(None, None, None)
                except Exception as e:
                    logger.warning(f"Error cleaning up API connection: {e}")
            
            del self.mcp_app_cache[cache_key]
    
    def _get_authorization_header(self, scope):
        """Extract the Authorization header from the scope."""
        for key, value in scope.get("headers", []):
            if key.decode("utf-8").lower() == "authorization":
                return value.decode("utf-8")
        return None
    
    def _get_access_token_from_cookies(self, scope):
        """Extract the access_token cookie from the scope."""
        try:
            cookies = None
            for key, value in scope.get("headers", []):
                if key.decode("utf-8").lower() == "cookie":
                    cookies = value.decode("utf-8")
                    break
            if not cookies:
                return None
            # Split cookies and find the access_token
            cookie_dict = {
                k.strip(): v.strip()
                for k, v in (cookie.split("=") for cookie in cookies.split(";"))
            }
            return cookie_dict.get("access_token")
        except Exception:
            return None
    
    async def __call__(self, scope, receive, send):
        if scope["type"] == "http":
            path = scope.get("path", "")
            logger.debug(f"MCP Middleware: Processing HTTP request to {path}")
            
            # Check if the current request path matches any MCP route
            
            # Check for base MCP path redirect (/{workspace}/mcp -> /{workspace}/mcp/)
            redirect_match, redirect_params = self.mcp_base_redirect_route.matches(scope)
            if redirect_match == Match.FULL:
                path_params = redirect_params.get("path_params", {})
                workspace = path_params["workspace"]
                
                logger.debug(
                    f"MCP Middleware: Redirecting from /{workspace}/mcp to /{workspace}/mcp/"
                )
                
                # Send 301 redirect to the path with trailing slash
                redirect_url = f"/{workspace}/mcp/"
                await self._send_redirect(send, redirect_url)
                return
            
            # Check SSE message route first (/{workspace}/mcp/{service_id}/sse/messages/) - most specific
            sse_message_match, sse_message_params = self.sse_message_route.matches(scope)
            if sse_message_match == Match.FULL:
                path_params = sse_message_params.get("path_params", {})
                workspace = path_params["workspace"]
                service_id = path_params["service_id"]
                
                logger.debug(
                    f"MCP Middleware: SSE message route match - workspace='{workspace}', service_id='{service_id}'"
                )
                
                # Handle SSE message POST request
                await self._handle_sse_message_request(
                    scope, receive, send, workspace, service_id
                )
                return
            
            # Check SSE route (/{workspace}/mcp/{service_id}/sse) - specific
            sse_match, sse_params = self.sse_route.matches(scope)
            if sse_match == Match.FULL:
                path_params = sse_params.get("path_params", {})
                workspace = path_params["workspace"]
                service_id = path_params["service_id"]
                
                logger.debug(
                    f"MCP Middleware: SSE route match - workspace='{workspace}', service_id='{service_id}'"
                )
                
                # Handle SSE request
                await self._handle_sse_request(
                    scope, receive, send, workspace, service_id
                )
                return
            
            # Check MCP route (/{workspace}/mcp/{service_id}/mcp) - specific
            mcp_match, mcp_params = self.mcp_route.matches(scope)
            if mcp_match == Match.FULL:
                path_params = mcp_params.get("path_params", {})
                workspace = path_params["workspace"]
                service_id = path_params["service_id"]
                
                logger.debug(
                    f"MCP Middleware: MCP route match - workspace='{workspace}', service_id='{service_id}'"
                )
                
                # Handle MCP streamable HTTP request
                await self._handle_mcp_request(
                    scope, receive, send, workspace, service_id
                )
                return
            
            # Check info route last (/{workspace}/mcp/{service_id}) - most general
            info_match, info_params = self.info_route.matches(scope)
            if info_match == Match.FULL:
                path_params = info_params.get("path_params", {})
                workspace = path_params["workspace"]
                service_id = path_params["service_id"]
                
                logger.debug(
                    f"MCP Middleware: Info route match - workspace='{workspace}', service_id='{service_id}'"
                )
                
                # Return comprehensive service information
                await self._send_service_info(send, workspace, service_id)
                return
        
        # Continue to next middleware if not an MCP route
        await self.app(scope, receive, send)
    
    async def _send_redirect(self, send, redirect_url):
        """Send a 301 redirect response."""
        await send(
            {
                "type": "http.response.start",
                "status": 301,
                "headers": [
                    [b"location", redirect_url.encode()],
                ],
            }
        )
        await send(
            {
                "type": "http.response.body",
                "body": b"",
            }
        )

<<<<<<< HEAD
    async def _send_helpful_404(self, send, workspace, service_id):
        """Send a helpful 404 message with endpoint information."""
=======
    async def _send_service_info(self, send, workspace, service_id):
        """Send comprehensive service information including available tools, resources, and prompts."""
>>>>>>> d7c2df50
        # Handle empty service_id case
        if not service_id:
            message = {
                "error": "MCP service ID required",
                "message": "No service ID was provided in the URL.",
                "help": "Please specify a service ID. URL format: /{workspace}/mcp/{service_id}/mcp",
                "example": f"/{workspace}/mcp/your-service-id/mcp"
            }
            status_code = 404
        else:
<<<<<<< HEAD
            message = {
                "error": "MCP endpoint not found",
                "message": f"The MCP service '{service_id}' endpoint was not found at this path.",
                "available_endpoints": {
                    "streamable_http": f"/{workspace}/mcp/{service_id}/mcp",
                    "sse": f"/{workspace}/mcp/{service_id}/sse",
                },
                "help": "Use the streamable HTTP endpoint for MCP communication.",
            }
 
            # Include adapter summary if available
            if adapter_summary:
                message["service_info"] = adapter_summary

=======
            try:
                # Get authentication info
                from starlette.requests import Request
                
                # Create a minimal scope for auth check
                scope = {
                    "type": "http",
                    "method": "GET",
                    "headers": [],
                    "query_string": b"",
                }
                
                # Login and get user info (we need to get auth from somewhere)
                # For now, we'll try to get the service info without full auth
                # This is safe because we're only showing metadata, not executing anything
                
                # Try to get the service and create an adapter to extract capabilities
                try:
                    # Import required modules
                    from starlette.requests import Request
                    
                    # Create a mock request for auth
                    request = Request(scope, receive=None, send=None)
                    user_info = await self.store.login_optional(request)
                    
                    # Get service through workspace interface
                    async with self.store.get_workspace_interface(
                        user_info, user_info.scope.current_workspace
                    ) as api:
                        # Build full service ID
                        if "/" in service_id:
                            full_service_id = service_id
                        elif ":" in service_id:
                            full_service_id = f"{workspace}/{service_id}"
                        else:
                            full_service_id = f"{workspace}/{service_id}"
                        
                        # Try to get service info
                        try:
                            service_info = await api.get_service_info(full_service_id, {})
                            service = await api.get_service(full_service_id)
                            
                            # Create a temporary adapter to extract capabilities
                            adapter = HyphaMCPAdapter(service, service_info, self.store.get_redis())
                            
                            # Get the adapter summary
                            adapter_summary = adapter.get_adapter_summary()
                            
                            # Extract detailed tool information
                            tools = []
                            for tool_name, tool_func in adapter.tool_handlers.items():
                                tool_def = adapter._extract_tool_from_function(tool_name, tool_func)
                                if tool_def:
                                    tools.append({
                                        "name": tool_def["name"],
                                        "description": tool_def["description"],
                                        "inputSchema": tool_def.get("inputSchema", {})
                                    })
                            
                            # Extract resource information
                            resources = []
                            if hasattr(adapter, 'string_resources'):
                                for resource_key in adapter.string_resources.keys():
                                    uri = f"resource://{resource_key}"
                                    if resource_key == 'docs':
                                        name = f"Documentation for {service_info.name or service_info.id}"
                                        description = f"Service documentation content"
                                    else:
                                        key_parts = resource_key.split('/')
                                        name = ' '.join(part.replace('_', ' ').title() for part in key_parts)
                                        description = f"String resource at path '{resource_key}'"
                                    
                                    resources.append({
                                        "uri": uri,
                                        "name": name,
                                        "description": description,
                                        "mimeType": "text/plain"
                                    })
                            
                            # Extract prompt information
                            prompts = []
                            for prompt_name, prompt_config in adapter.prompt_handlers.items():
                                prompt_info = {
                                    "name": prompt_config.get("name", prompt_name),
                                    "description": prompt_config.get("description", ""),
                                }
                                
                                # Extract arguments if available
                                read_func = prompt_config.get("read")
                                if read_func and hasattr(read_func, "__schema__"):
                                    schema = getattr(read_func, "__schema__", {})
                                    parameters = schema.get("parameters", {})
                                    properties = parameters.get("properties", {})
                                    required = parameters.get("required", [])
                                    
                                    arguments = []
                                    for prop_name, prop_info in properties.items():
                                        arguments.append({
                                            "name": prop_name,
                                            "description": prop_info.get("description", ""),
                                            "required": prop_name in required
                                        })
                                    if arguments:
                                        prompt_info["arguments"] = arguments
                                
                                prompts.append(prompt_info)
                            
                            # Build comprehensive response
                            message = {
                                "service": {
                                    "id": service_info.id,
                                    "name": getattr(service_info, 'name', service_info.id),
                                    "type": getattr(service_info, 'type', 'auto-wrapped'),
                                    "description": getattr(service_info, 'description', 'Hypha service exposed via MCP'),
                                },
                                "endpoints": {
                                    "streamable_http": f"/{workspace}/mcp/{service_id}/mcp",
                                    "sse": f"/{workspace}/mcp/{service_id}/sse",
                                },
                                "capabilities": {
                                    "tools": tools,
                                    "resources": resources,
                                    "prompts": prompts,
                                },
                                "summary": adapter_summary,
                                "help": "Use the streamable HTTP endpoint for MCP communication or SSE for server-sent events.",
                            }
                            status_code = 200
                            
                        except Exception as e:
                            if "not found" in str(e).lower() or "permission denied" in str(e).lower():
                                # Service not found or not accessible
                                message = {
                                    "error": "Service not found or not accessible",
                                    "message": f"The service '{service_id}' was not found in workspace '{workspace}' or you don't have permission to access it.",
                                    "help": "Ensure the service exists and you have permission to access it.",
                                }
                                status_code = 404
                            else:
                                raise
                            
                except Exception as e:
                    logger.warning(f"Failed to get service info for {service_id}: {e}")
                    # Fallback to basic info without service details
                    message = {
                        "service": {
                            "id": service_id,
                            "workspace": workspace,
                            "status": "unknown",
                        },
                        "endpoints": {
                            "streamable_http": f"/{workspace}/mcp/{service_id}/mcp",
                            "sse": f"/{workspace}/mcp/{service_id}/sse",
                        },
                        "help": "Use the streamable HTTP endpoint for MCP communication.",
                        "note": "Could not retrieve detailed service information. The service may not be running or accessible.",
                    }
                    status_code = 200
                    
            except Exception as e:
                logger.error(f"Error getting service info: {e}")
                message = {
                    "error": "Failed to retrieve service information",
                    "message": str(e),
                    "endpoints": {
                        "streamable_http": f"/{workspace}/mcp/{service_id}/mcp",
                        "sse": f"/{workspace}/mcp/{service_id}/sse",
                    },
                }
                status_code = 500
        
>>>>>>> d7c2df50
        response_body = json.dumps(message, indent=2).encode()
        await send(
            {
                "type": "http.response.start",
                "status": status_code,
                "headers": [
                    [b"content-type", b"application/json"],
                    [b"content-length", str(len(response_body)).encode()],
                ],
            }
        )
        await send(
            {
                "type": "http.response.body",
                "body": response_body,
            }
        )
    
    async def _handle_mcp_request(self, scope, receive, send, workspace, service_id):
        """Handle regular MCP HTTP requests (JSON-RPC)."""
        try:
            # Prepare scope for the MCP service
            scope = {
                k: scope[k]
                for k in scope
                if isinstance(
                    scope[k],
                    (str, int, float, bool, tuple, list, dict, bytes),
                )
            }
            # Set path to root for MCP service
            scope["path"] = "/"
            scope["raw_path"] = b"/"
            
            # Get _mode from query string
            query = scope.get("query_string", b"").decode("utf-8")
            if query:
                _mode = dict([q.split("=") for q in query.split("&")]).get("_mode")
            else:
                _mode = None
            
            # Get authentication info
            # Create a mock Request object with the scope
            request = Request(scope, receive=receive, send=send)
            
            # Login and get user info
            user_info = await self.store.login_optional(request)
            
            # Create new MCP app for each request
            # Use the user's own workspace for the interface
            # This allows us to access services in other workspaces if they're public/accessible
            async with self.store.get_workspace_interface(
                user_info, user_info.scope.current_workspace
            ) as api:
                try:
                    # Build the full service ID based on what's provided
                    # Service IDs can be in several formats:
                    # 1. Simple service name: "my-service"
                    # 2. Client-qualified: "client-id:service-name"
                    # 3. Workspace-qualified: "workspace/service-name" or "workspace/client-id:service-name"
                    
                    if "/" in service_id:
                        # Already has workspace prefix, use as-is
                        full_service_id = service_id
                    elif ":" in service_id:
                        # Has client ID but no workspace, prepend workspace
                        full_service_id = f"{workspace}/{service_id}"
                    else:
                        # Simple service name, prepend workspace
                        full_service_id = f"{workspace}/{service_id}"
                    
                    service_info = await api.get_service_info(
                        full_service_id, {"mode": _mode}
                    )
                    logger.debug(
                        f"MCP Middleware: Found service '{service_id}' of type '{service_info.type}'"
                    )
                except (KeyError, Exception) as e:
                    logger.error(f"MCP Middleware: Service lookup failed: {e}")
                    if "Service not found" in str(e) or "Permission denied" in str(e):
                        await self._send_error_response(
                            send, 404, f"Service {service_id} not found or not accessible"
                        )
                        return
                    else:
                        raise
                
                # No longer require explicit type="mcp" - any service can be exposed as MCP
                # Services with type="mcp" get special handling, others are auto-wrapped
                
                service = await api.get_service(full_service_id)
                
                # Check if it's MCP compatible
                if not is_mcp_compatible_service(service):
                    await self._send_error_response(
                        send, 400, f"Service {service_id} is not MCP compatible"
                    )
                    return
                
                # Create MCP app with the service
                mcp_app = await create_mcp_app_from_service(
                    service, service_info, self.store.get_redis()
                )
                
                # Handle the request with the MCP app
                await mcp_app(scope, receive, send)
        
        except Exception as exp:
            logger.exception(f"Error in MCP service: {exp}")
            await self._send_error_response(send, 500, f"Internal Server Error: {exp}")
    
    async def _send_error_response(self, send, status_code, message):
        """Send an error response."""
        response_body = json.dumps({"error": message}).encode()
        await send(
            {
                "type": "http.response.start",
                "status": status_code,
                "headers": [
                    [b"content-type", b"application/json"],
                    [b"content-length", str(len(response_body)).encode()],
                ],
            }
        )
        await send(
            {
                "type": "http.response.body",
                "body": response_body,
            }
        )
    
    async def _handle_sse_request(self, scope, receive, send, workspace, service_id):
        """Handle MCP SSE requests."""
        cache_key = f"{workspace}/{service_id}"
        try:
            # Prepare scope for the MCP service
            scope = {
                k: scope[k]
                for k in scope
                if isinstance(
                    scope[k],
                    (str, int, float, bool, tuple, list, dict, bytes),
                )
            }
            # Set path to root for MCP SSE service
            scope["path"] = "/"
            scope["raw_path"] = b"/"
            # Set root_path to include the full SSE endpoint prefix
            # This allows the SSE transport to correctly construct the message endpoint
            scope["root_path"] = f"/{workspace}/mcp/{service_id}/sse"
            
            # Get authentication info
            # Create a mock Request object with the scope
            request = Request(scope, receive=receive, send=send)
            
            # Login and get user info
            user_info = await self.store.login_optional(request)
            
            # Get or create cached MCP app (with is_sse=True to keep workspace interface alive)
            try:
                mcp_app = await self._get_or_create_mcp_app(
                    service_id, workspace, user_info, mode=None, is_sse=True
                )
            except (KeyError, Exception) as e:
                logger.error(f"MCP Middleware: Service lookup failed: {e}")
                if "Service not found" in str(e) or "Permission denied" in str(e):
                    await self._send_error_response(
                        send, 404, f"Service {service_id} not found or not accessible"
                    )
                    return
                elif "not MCP compatible" in str(e):
                    await self._send_error_response(
                        send, 400, f"Service {service_id} is not MCP compatible"
                    )
                    return
                else:
                    raise
            
            # Track active connection
            self.active_sse_connections[cache_key] = self.active_sse_connections.get(cache_key, 0) + 1
            logger.debug(f"SSE connection opened for {cache_key}, active connections: {self.active_sse_connections[cache_key]}")
            
            try:
                # Handle the SSE request with the cached MCP app
                adapter = mcp_app.adapter if hasattr(mcp_app, 'adapter') else mcp_app
                await adapter.handle_sse_request(scope, receive, send)
            except Exception as e:
                logger.error(f"Error during SSE handling for {cache_key}: {e}")
                raise
            finally:
                # Decrement connection count
                if cache_key in self.active_sse_connections:
                    self.active_sse_connections[cache_key] -= 1
                    logger.debug(f"SSE connection closed for {cache_key}, remaining connections: {self.active_sse_connections[cache_key]}")
                    # Clean up if no active connections
                    if self.active_sse_connections[cache_key] <= 0:
                        del self.active_sse_connections[cache_key]
                        # Clean up the cached app immediately to prevent memory leaks
                        # This ensures workspace interface is closed when all SSE connections are done
                        await self._cleanup_mcp_app(cache_key)
        
        except Exception as exp:
            logger.exception(f"Error in MCP SSE service: {exp}")
            await self._send_error_response(send, 500, f"Internal Server Error: {exp}")
    
    async def _handle_sse_message_request(self, scope, receive, send, workspace, service_id):
        """Handle MCP SSE message POST requests."""
        try:
            # Use cached MCP app
            cache_key = f"{workspace}/{service_id}"
            if cache_key not in self.mcp_app_cache:
                # Connection was lost or app not found, return 404
                logger.warning(f"SSE session not found for {cache_key}")
                await self._send_error_response(
                    send, 404, f"SSE session not found. Please reconnect."
                )
                return
            
            cache_entry = self.mcp_app_cache[cache_key]
            mcp_app = cache_entry["app"] if isinstance(cache_entry, dict) else cache_entry
            adapter = mcp_app.adapter if hasattr(mcp_app, 'adapter') else mcp_app
            
            # Handle the SSE message POST request
            await adapter.handle_sse_message(scope, receive, send)
        
        except Exception as exp:
            logger.exception(f"Error in MCP SSE message service: {exp}")
            await self._send_error_response(send, 500, f"Internal Server Error: {exp}")<|MERGE_RESOLUTION|>--- conflicted
+++ resolved
@@ -1399,13 +1399,8 @@
             }
         )
 
-<<<<<<< HEAD
-    async def _send_helpful_404(self, send, workspace, service_id):
-        """Send a helpful 404 message with endpoint information."""
-=======
     async def _send_service_info(self, send, workspace, service_id):
         """Send comprehensive service information including available tools, resources, and prompts."""
->>>>>>> d7c2df50
         # Handle empty service_id case
         if not service_id:
             message = {
@@ -1416,22 +1411,6 @@
             }
             status_code = 404
         else:
-<<<<<<< HEAD
-            message = {
-                "error": "MCP endpoint not found",
-                "message": f"The MCP service '{service_id}' endpoint was not found at this path.",
-                "available_endpoints": {
-                    "streamable_http": f"/{workspace}/mcp/{service_id}/mcp",
-                    "sse": f"/{workspace}/mcp/{service_id}/sse",
-                },
-                "help": "Use the streamable HTTP endpoint for MCP communication.",
-            }
- 
-            # Include adapter summary if available
-            if adapter_summary:
-                message["service_info"] = adapter_summary
-
-=======
             try:
                 # Get authentication info
                 from starlette.requests import Request
@@ -1603,7 +1582,6 @@
                 }
                 status_code = 500
         
->>>>>>> d7c2df50
         response_body = json.dumps(message, indent=2).encode()
         await send(
             {
