import re
import json
import asyncio
import logging
import traceback
import time
import os
import sys
from typing import Optional, Union, List, Any, Dict
from contextlib import asynccontextmanager
import random
import datetime
import numpy as np

from fakeredis import aioredis
from prometheus_client import Gauge
from hypha_rpc import RPC
from hypha_rpc.utils.schema import schema_method
from pydantic import BaseModel, Field
from sqlalchemy import (
    Column,
    JSON,
    select,
    func,
)
from sqlmodel import SQLModel, Field
from sqlalchemy.ext.asyncio import AsyncSession, async_sessionmaker

from hypha.core import (
    ApplicationManifest,
    RedisRPCConnection,
    UserInfo,
    WorkspaceInfo,
    ServiceInfo,
    TokenConfig,
    UserPermission,
    ServiceTypeInfo,
    VisibilityEnum,
)
from hypha.vectors import VectorSearchEngine
from hypha.core.auth import generate_presigned_token, create_scope, valid_token
from hypha.utils import EventBus, random_id

LOGLEVEL = os.environ.get("HYPHA_LOGLEVEL", "WARNING").upper()
logging.basicConfig(level=LOGLEVEL, stream=sys.stdout)
logger = logging.getLogger("workspace")
logger.setLevel(LOGLEVEL)

SERVICE_SUMMARY_FIELD = ["id", "name", "type", "description", "config"]

# Ensure the client_id is safe
_allowed_characters = re.compile(r"^[a-zA-Z0-9-_/|*]*$")
background_tasks = set()


# Function to return a timezone-naive datetime
def naive_utc_now():
    return datetime.datetime.now(datetime.timezone.utc).replace(tzinfo=None)


def escape_redis_syntax(value: str) -> str:
    """Escape Redis special characters in a query string, except '*'."""
    # Escape all special characters except '*'
    return re.sub(r"([{}|@$\\\-\[\]\(\)\!&~:\"])", r"\\\1", value)


def sanitize_search_value(value: str) -> str:
    """Sanitize a value to prevent injection attacks, allowing '*' for wildcard support."""
    # Allow alphanumeric characters, spaces, underscores, hyphens, dots, slashes, and '*'
    value = re.sub(
        r"[^a-zA-Z0-9 _\-./*]", "", value
    )  # Remove unwanted characters except '*'
    return escape_redis_syntax(value.strip())


# SQLModel model for storing events
class EventLog(SQLModel, table=True):
    __tablename__ = "event_logs"

    id: Optional[int] = Field(default=None, primary_key=True)
    event_type: str = Field(nullable=False)
    workspace: str = Field(nullable=False)
    user_id: str = Field(nullable=False)
    timestamp: datetime.datetime = Field(default_factory=naive_utc_now, index=True)
    data: Optional[Dict[str, Any]] = Field(
        default=None, sa_column=Column(JSON, nullable=True)
    )

    def to_dict(self) -> dict:
        """Convert the SQLModel model instance to a dictionary."""
        return {
            "id": self.id,
            "event_type": self.event_type,
            "workspace": self.workspace,
            "user_id": self.user_id,
            "timestamp": self.timestamp.isoformat() if self.timestamp else None,
            "data": self.data,
        }


def validate_key_part(key_part: str):
    """Ensure key parts only contain safe characters."""
    if not _allowed_characters.match(key_part):
        raise ValueError(f"Invalid characters in query part: {key_part}")


class GetServiceConfig(BaseModel):
    mode: Optional[str] = Field(
        None,
        description="Mode for selecting the service, it can be 'random', 'first', 'last' or 'exact'",
    )
    timeout: Optional[float] = Field(
        10.0,
        description="The timeout duration in seconds for fetching the service. This determines how long the function will wait for a service to respond before considering it a timeout.",
    )
    case_conversion: Optional[str] = Field(
        None,
        description="The case conversion for service keys, can be 'camel', 'snake' or None, default is None.",
    )


class WorkspaceStatus:
    READY = "ready"
    LOADING = "loading"
    UNLOADING = "unloading"
    CLOSED = "closed"


class WorkspaceManager:
    def __init__(
        self,
        store: Any,
        redis: aioredis.FakeRedis,
        root_user: UserInfo,
        event_bus: EventBus,
        server_info: dict,
        client_id: str,
        sql_engine: Optional[str] = None,
        s3_controller: Optional[Any] = None,
        server_app_controller: Optional[Any] = None,
        artifact_manager: Optional[Any] = None,
        enable_service_search: bool = False,
        cache_dir: str = None,
    ):
        self._redis = redis
        self._store = store
        self._initialized = False
        self._rpc = None
        self._root_user = root_user
        self._event_bus = event_bus
        self._server_info = server_info
        self._client_id = client_id
        self._s3_controller = s3_controller
        self._artifact_manager = artifact_manager
        self._server_app_controller = server_app_controller
        self._sql_engine = sql_engine
        self._cache_dir = cache_dir
        if self._sql_engine:
            self.SessionLocal = async_sessionmaker(
                self._sql_engine, expire_on_commit=False, class_=AsyncSession
            )
        else:
            self.SessionLocal = None
        self._active_ws = Gauge("active_workspaces", "Number of active workspaces")
        self._active_svc = Gauge(
            "active_services", "Number of active services", ["workspace"]
        )
        self._active_clients = Gauge(
            "active_clients", "Number of active clients", ["workspace"]
        )
        self._enable_service_search = enable_service_search

    async def _get_sql_session(self):
        """Return an async session for the database."""
        return self.SessionLocal()

    def get_client_id(self):
        assert self._client_id, "client id must not be empty."
        return self._client_id

    async def setup(
        self,
        service_id="default",
        service_name="Default workspace management service",
    ):
        """Setup the workspace manager."""
        if self._initialized:
            return self._rpc
        assert self._client_id, "client id must be provided."
        rpc = self._create_rpc(self._client_id)
        self._rpc = rpc
        management_service = self.create_service(service_id, service_name)
        await rpc.register_service(
            management_service,
            {"notify": False},
        )
        if self._sql_engine:
            async with self._sql_engine.begin() as conn:
                await conn.run_sync(EventLog.metadata.create_all)
                logger.info("Database tables created successfully.")

        self._embedding_model = None
        if self._enable_service_search:
            from fastembed import TextEmbedding

            self._embedding_model = TextEmbedding(
                model_name="BAAI/bge-small-en-v1.5", cache_dir=self._cache_dir
            )
            self._vector_search = VectorSearchEngine(
                self._redis,
                prefix=None,
                cache_dir=self._cache_dir,
            )
            await self._vector_search.create_collection(
                collection_name="services",
                vector_fields=[
                    {"type": "TAG", "name": "id"},
                    {"type": "TEXT", "name": "name"},
                    {"type": "TAG", "name": "type"},
                    {"type": "TEXT", "name": "description"},
                    {"type": "TEXT", "name": "docs"},
                    {"type": "TAG", "name": "app_id"},
                    {"type": "TEXT", "name": "service_schema"},
                    {
                        "type": "VECTOR",
                        "name": "service_embedding",
                        "algorithm": "FLAT",
                        "attributes": {
                            "TYPE": "FLOAT32",
                            "DIM": 384,
                            "DISTANCE_METRIC": "COSINE",
                        },
                    },
                    {"type": "TAG", "name": "visibility"},
                    {"type": "TAG", "name": "require_context"},
                    {"type": "TAG", "name": "workspace"},
                    {"type": "TAG", "name": "flags", "separator": ","},
                    {"type": "TAG", "name": "singleton"},
                    {"type": "TEXT", "name": "created_by"},
                ],
                overwrite=True,
            )
        self._initialized = True
        return rpc

    @schema_method
    async def log_event(
        self,
        event_type: str = Field(..., description="Event type"),
        data: Optional[dict] = Field(None, description="Additional event data"),
        context: dict = None,
    ):
        """Log a new event, checking permissions."""
        assert " " not in event_type, "Event type must not contain spaces"
        workspace = context["ws"]
        user_info = UserInfo.model_validate(context["user"])
        if not user_info.check_permission(workspace, UserPermission.read_write):
            raise PermissionError(f"Permission denied for workspace {workspace}")

        session = await self._get_sql_session()
        try:
            async with session.begin():
                event_log = EventLog(
                    event_type=event_type,
                    workspace=workspace,
                    user_id=user_info.id,
                    data=data,
                )
                session.add(event_log)
                await session.commit()
                logger.info(
                    f"Logged event: {event_type} by {user_info.id} in {workspace}"
                )
        except Exception as e:
            logger.error(f"Failed to log event: {event_type}, {e}")
            raise
        finally:
            await session.close()

    @schema_method
    async def get_event_stats(
        self,
        event_type: Optional[str] = Field(None, description="Event type"),
        start_time: Optional[datetime.datetime] = Field(
            None, description="Start time for filtering events"
        ),
        end_time: Optional[datetime.datetime] = Field(
            None, description="End time for filtering events"
        ),
        context: Optional[dict] = None,
    ):
        """Get statistics for specific event types, filtered by workspace, user, and time range."""
        workspace = context["ws"]
        user_info = UserInfo.model_validate(context["user"])
        if not user_info.check_permission(workspace, UserPermission.read):
            raise PermissionError(f"Permission denied for workspace {workspace}")

        session = await self._get_sql_session()
        try:
            async with session.begin():
                query = select(
                    EventLog.event_type, func.count(EventLog.id).label("count")
                ).filter(
                    EventLog.workspace == workspace, EventLog.user_id == user_info.id
                )

                # Apply optional filters
                if event_type:
                    query = query.filter(EventLog.event_type == event_type)
                if start_time:
                    query = query.filter(EventLog.timestamp >= start_time)
                if end_time:
                    query = query.filter(EventLog.timestamp <= end_time)

                query = query.group_by(EventLog.event_type)
                result = await session.execute(query)
                stats = result.fetchall()
                # Convert rows to dictionaries
                stats_dicts = [dict(row._mapping) for row in stats]
                return stats_dicts
        except Exception as e:
            raise e
        finally:
            await session.close()

    @schema_method
    async def get_events(
        self,
        event_type: Optional[str] = Field(None, description="Event type"),
        start_time: Optional[datetime.datetime] = Field(
            None, description="Start time for filtering events"
        ),
        end_time: Optional[datetime.datetime] = Field(
            None, description="End time for filtering events"
        ),
        context: Optional[dict] = None,
    ):
        """Search for events with various filters, enforcing workspace and permission checks."""
        workspace = context["ws"]
        user_info = UserInfo.model_validate(context["user"])
        if not user_info.check_permission(workspace, UserPermission.read):
            raise PermissionError(f"Permission denied for workspace {workspace}")

        session = await self._get_sql_session()
        try:
            async with session.begin():
                query = select(EventLog).filter(
                    EventLog.workspace == workspace, EventLog.user_id == user_info.id
                )

                # Apply optional filters
                if event_type:
                    query = query.filter(EventLog.event_type == event_type)
                if start_time:
                    query = query.filter(EventLog.timestamp >= start_time)
                if end_time:
                    query = query.filter(EventLog.timestamp <= end_time)

                result = await session.execute(query)
                # Use scalars() to get model instances, not rows
                events = result.scalars().all()

                # Convert each EventLog instance to a dictionary using to_dict()
                event_dicts = [event.to_dict() for event in events]

                return event_dicts
        except Exception as e:
            raise e
        finally:
            await session.close()

    @schema_method
    async def get_summary(self, context: Optional[dict] = None) -> dict:
        """Get a summary about the workspace."""
        assert context is not None
        ws = context["ws"]
        workspace_info = await self.load_workspace_info(ws)
        workspace_info = workspace_info.model_dump()
        workspace_summary_fields = ["name", "description"]
        clients = await self._list_client_keys(ws)
        services = await self.list_services(context=context)
        summary = {k: workspace_info[k] for k in workspace_summary_fields}
        summary.update(
            {
                "client_count": len(clients),
                "clients": clients,
                "service_count": len(services),
                "services": [
                    {k: service[k] for k in SERVICE_SUMMARY_FIELD if k in service}
                    for service in services
                ],
            }
        )
        return summary

    def _validate_workspace_id(self, name, with_hyphen=True):
        """Validate the workspace name."""
        if not name:
            raise ValueError("Workspace name must not be empty.")

        if with_hyphen and "-" not in name:
            raise ValueError(
                "Workspace name must contain at least one hyphen (e.g. my-workspace)."
            )
        # only allow numbers, letters in lower case and hyphens (no underscore)
        # use a regex to validate the workspace name
        pattern = re.compile(r"^[a-z0-9-|]*$")
        if not pattern.match(name):
            raise ValueError(
                f"Invalid workspace name: {name}, only lowercase letters, numbers and hyphens are allowed."
            )
        return name

    @schema_method
    async def bookmark(
        self,
        item: dict = Field(..., description="bookmark item"),
        context: Optional[dict] = None,
    ):
        """Bookmark workspace or service to the user's workspace."""
        user_info = UserInfo.model_validate(context["user"])
        assert "bookmark_type" in item, "Bookmark type must be provided."
        user_workspace = await self.load_workspace_info(user_info.get_workspace())
        assert user_workspace, f"User workspace not found: {user_info.get_workspace()}"
        user_workspace.config = user_workspace.config or {}
        if "bookmarks" not in user_workspace.config:
            user_workspace.config["bookmarks"] = []
        if item["bookmark_type"] == "workspace":
            workspace = item["id"]
            workspace = await self.load_workspace_info(workspace, load=True)
            user_workspace.config["bookmarks"] = [
                b for b in user_workspace.config["bookmarks"] if b["id"] != workspace.id
            ]
            user_workspace.config["bookmarks"].append(
                {
                    "bookmark_type": "workspace",
                    "id": workspace.id,
                    "name": workspace.name,
                    "description": workspace.description,
                }
            )
        elif item["bookmark_type"] == "service":
            service_id = item["id"]

            service_info = await self.get_service_info(service_id, context=context)
            user_workspace.config["bookmarks"] = [
                b
                for b in user_workspace.config["bookmarks"]
                if b["id"] != service_info.id
            ]
            user_workspace.config["bookmarks"].append(
                {
                    "bookmark_type": "service",
                    "id": service_info.id,
                    "name": service_info.name,
                    "description": service_info.description,
                    "config": service_info.config,
                }
            )
        else:
            raise ValueError(f"Invalid bookmark type: {item['bookmark_type']}")
        await self._update_workspace(user_workspace, user_info)

    @schema_method
    async def unbookmark(
        self,
        item: dict = Field(..., description="bookmark item to be removed"),
        context: Optional[dict] = None,
    ):
        """Unbookmark workspace or service from the user's workspace."""
        user_info = UserInfo.model_validate(context["user"])
        assert "bookmark_type" in item, "Bookmark type must be provided."
        user_workspace = await self.load_workspace_info(user_info.get_workspace())
        user_workspace.config = user_workspace.config or {}
        if "bookmarks" not in user_workspace.config:
            user_workspace.config["bookmarks"] = []
        if item["bookmark_type"] == "workspace":
            workspace = item["id"]
            user_workspace.config["bookmarks"] = [
                b for b in user_workspace.config["bookmarks"] if b["id"] != workspace
            ]
        elif item["bookmark_type"] == "service":
            service_id = item["id"]
            user_workspace.config["bookmarks"] = [
                b for b in user_workspace.config["bookmarks"] if b["id"] != service_id
            ]
        else:
            raise ValueError(f"Invalid bookmark type: {item['bookmark_type']}")
        await self._update_workspace(user_workspace, user_info)

    @schema_method
    async def create_workspace(
        self,
        config: Union[dict, WorkspaceInfo],
        overwrite=False,
        context: Optional[dict] = None,
    ):
        """Create a new workspace."""
        assert context is not None
        if isinstance(config, WorkspaceInfo):
            config = config.model_dump()
        assert "id" in config, "Workspace id must be provided."
        if not config.get("name"):
            config["name"] = config["id"]
        user_info = UserInfo.model_validate(context["user"])
        if user_info.is_anonymous:
            raise Exception("Only registered user can create workspace.")

        try:
            await self.load_workspace_info(config["id"])
            if not overwrite:
                raise RuntimeError(f"Workspace already exists: {config['id']}")
            exists = True
        except KeyError:
            exists = False

        config["persistent"] = config.get("persistent") or False
        if user_info.is_anonymous and config["persistent"]:
            raise Exception("Only registered user can create persistent workspace.")
        workspace = WorkspaceInfo.model_validate(config)
        if user_info.id not in workspace.owners:
            workspace.owners.append(user_info.id)
        self._validate_workspace_id(workspace.id, with_hyphen=user_info.id != "root")
        # make sure we add the user's email to owners
        _id = user_info.id
        if _id not in workspace.owners:
            workspace.owners.append(_id)
        workspace.owners = [o.strip() for o in workspace.owners if o.strip()]

        # user workspace, let's store all the created workspaces
        if user_info.get_workspace() == workspace.id:
            workspace.config = workspace.config or {}
            workspace.config["bookmarks"] = [
                {
                    "bookmark_type": "workspace",
                    "id": workspace.id,
                    "name": workspace.id,
                    "description": workspace.description,
                }
            ]
        await self._redis.hset("workspaces", workspace.id, workspace.model_dump_json())
        if not exists:
            self._active_ws.inc()
        if self._s3_controller:
            await self._s3_controller.setup_workspace(workspace)
        
        # Ensure workspace status is set before emitting events
        await self._set_workspace_status(workspace.id, WorkspaceStatus.READY)
        
        await self._event_bus.emit("workspace_loaded", workspace.model_dump())
        if user_info.get_workspace() != workspace.id:
            # Verify workspace exists in Redis before bookmarking
            try:
                await self.load_workspace_info(workspace.id, load=False)
            except KeyError:
                logger.warning(f"Workspace {workspace.id} not found immediately after creation, retrying...")
                await asyncio.sleep(0.1)  # Brief pause for Redis consistency
                
            await self.bookmark(
                {"bookmark_type": "workspace", "id": workspace.id}, context=context
            )
        logger.info("Created workspace %s", workspace.id)
        # preare the workspace for the user
        task = asyncio.create_task(self._prepare_workspace(workspace))
        background_tasks.add(task)
        task.add_done_callback(background_tasks.discard)
        return workspace.model_dump()

    @schema_method
    async def delete_workspace(
        self,
        workspace: str = Field(..., description="workspace name"),
        context: Optional[dict] = None,
    ):
        """Remove a workspace."""
        assert context is not None
        ws = context["ws"]
        user_info = UserInfo.model_validate(context["user"])
        if not user_info.check_permission(ws, UserPermission.admin):
            raise PermissionError(f"Permission denied for workspace {ws}")
        workspace_info = await self.load_workspace_info(workspace)
        # delete all the associated keys
        keys = await self._redis.keys(f"{ws}:*")
        for key in keys:
            await self._redis.delete(key)
        if self._s3_controller:
            await self._s3_controller.cleanup_workspace(workspace_info, force=True)
        await self._redis.hdel("workspaces", workspace)
        await self._event_bus.emit("workspace_deleted", workspace_info.model_dump())
        # remove the workspace from the user's bookmarks
        user_workspace = await self.load_workspace_info(user_info.get_workspace())
        user_workspace.config = user_workspace.config or {}
        if "bookmarks" in user_workspace.config:
            user_workspace.config["bookmarks"] = [
                b for b in user_workspace.config["bookmarks"] if b["name"] != workspace
            ]
            await self._update_workspace(user_workspace, user_info)
        logger.info("Workspace %s removed by %s", workspace, user_info.id)

    @schema_method
    async def register_service_type(
        self,
        type_info: ServiceTypeInfo = Field(..., description="Service type info"),
        context: Optional[dict] = None,
    ):
        """Register a new service type."""
        assert context is not None
        ws = context["ws"]
        user_info = UserInfo.model_validate(context["user"])
        if not user_info.check_permission(ws, UserPermission.read_write):
            raise PermissionError(f"Permission denied for workspace {ws}")
        workspace_info = await self.load_workspace_info(ws)
        service_type_id = type_info.id
        if "/" in service_type_id:
            _ws, service_type_id = service_type_id.split("/")
            assert (
                _ws == ws
            ), f"Workspace mismatch: {_ws} != {ws}, you can only register service type in your own workspace."
        if service_type_id in workspace_info.service_types:
            raise KeyError(f"Service type already exists: {service_type_id}")

        workspace_info.service_types[service_type_id] = type_info
        await self._update_workspace(workspace_info, user_info)
        return type_info

    @schema_method
    async def revoke_token(
        self,
        token: str = Field(..., description="token to be revoked"),
        context: dict = None,
    ):
        """Revoke a token by storing it in Redis with a prefix and expiration time."""
        self.validate_context(context, UserPermission.admin)
        try:
            payload = valid_token(token)
        except Exception as e:
            raise ValueError(f"Invalid token: {e}")
        expiration = int(payload.get("exp") - time.time())
        if expiration > 0:
            await self._redis.setex("revoked_token:" + token, expiration, "revoked")
        else:
            raise ValueError("Token has already expired")

    @schema_method
    async def get_service_type(
        self,
        type_id: str = Field(
            ...,
            description="Service type ID, it can be the type id or the full  type id with workspace: `workspace/type_iid`",
        ),
        context: Optional[dict] = None,
    ):
        """Get a service type by ID."""
        assert context is not None
        if "/" not in type_id:
            ws = context["ws"]
        else:
            ws, type_id = type_id.split("/")

        user_info = UserInfo.model_validate(context["user"])
        workspace_info = await self.load_workspace_info(ws)

        if type_id in workspace_info.service_types:
            service_type = workspace_info.service_types[type_id]
            if service_type.config.get(
                "visibility"
            ) != "public" and not user_info.check_permission(ws, UserPermission.read):
                raise PermissionError(f"Permission denied for workspace {ws}")
            service_type = service_type.model_dump()
            service_type["id"] = f"{ws}/{type_id}"
            return service_type
        full_service_type_id = f"{ws}/{type_id}"
        if full_service_type_id in workspace_info.service_types:
            return workspace_info.service_types[full_service_type_id]

        raise KeyError(f"Service type not found: {type_id}")

    @schema_method
    async def list_service_types(
        self,
        workspace: str = Field(
            None,
            description="workspace name; if not provided, the current workspace will be used",
        ),
        context: Optional[dict] = None,
    ):
        """List all service types in the workspace."""
        assert context is not None
        ws = workspace or context["ws"]
        user_info = UserInfo.model_validate(context["user"])
        if not user_info.check_permission(ws, UserPermission.read):
            raise PermissionError(f"Permission denied for workspace {ws}")
        workspace_info = await self.load_workspace_info(ws)
        return list(workspace_info.service_types.values())

    @schema_method
    async def generate_token(
        self,
        config: Optional[TokenConfig] = Field(
            None, description="config for token generation"
        ),
        context: Optional[dict] = None,
    ):
        """Generate a token for a specified workspace."""
        assert context is not None, "Context cannot be None"
        ws = context["ws"]
        user_info = UserInfo.model_validate(context["user"])
        config = config or TokenConfig()
        assert isinstance(config, TokenConfig)

        extra_scopes = config.extra_scopes or []

        allowed_workspace = config.workspace or ws

        maximum_permission = user_info.get_permission(allowed_workspace)
        if not maximum_permission:
            workspace_info = await self.load_workspace_info(allowed_workspace)
            if workspace_info.owners and user_info.id in workspace_info.owners:
                maximum_permission = UserPermission.admin
            else:
                raise PermissionError(
                    f"You do not have any permission for workspace: {allowed_workspace}"
                )
        if maximum_permission != UserPermission.admin:
            raise PermissionError("Only admin can generate token.")

        permission = config.permission
        permission = UserPermission[permission]

        # make it a child
        user_info.id = random_id(readable=True)
        user_info.scope = create_scope(
            {allowed_workspace: permission},
            current_workspace=allowed_workspace,
            extra_scopes=extra_scopes,
        )
        config.expires_in = config.expires_in or 3600
        token = generate_presigned_token(user_info, config.expires_in)
        return token

    @schema_method
    async def list_clients(
        self,
        workspace: str = Field(None, description="workspace name"),
        context: Optional[dict] = None,
    ):
        """Return a list of clients based on the services."""
        assert context is not None
        cws = context["ws"]
        workspace = workspace or cws
        pattern = f"services:*|*:{workspace}/*:built-in@*"
        keys = await self._redis.keys(pattern)
        clients = []
        for key in set(keys):
            service_data = await self._redis.hgetall(key)
            service = ServiceInfo.from_redis_dict(service_data)
            if "/" in service.id:
                client_id = service.id.split("/")[1].split(":")[0]
            else:
                client_id = service.id.split(":")[0]
            clients.append(
                {
                    "id": workspace + "/" + client_id,
                    "user": service.config.created_by,
                }
            )
        return clients

    async def _list_client_keys(self, workspace: str):
        """List all client keys in the workspace."""
        pattern = f"services:*|*:{workspace}/*:built-in@*"
        keys = await self._redis.keys(pattern)
        client_keys = set()
        for key in keys:
            # Extract the client ID from the service key
            key_parts = key.decode("utf-8").split("/")
            client_id = key_parts[1].split(":")[0]
            client_keys.add(workspace + "/" + client_id)
        return list(client_keys)

    @schema_method
    async def ping_client(
        self,
        client_id: str = Field(..., description="client id"),
        timeout: float = Field(5, description="timeout in seconds"),
        context: Optional[dict] = None,
    ):
        """Ping a client."""
        assert context is not None
        ws = context["ws"]
        if "/" not in client_id:
            client_id = ws + "/" + client_id
        try:
            svc = await self._rpc.get_remote_service(
                client_id + ":built-in", {"timeout": timeout}
            )
            return await svc.ping("ping")  # should return "pong"
        except Exception as e:
            return f"Failed to ping client {client_id}: {e}"

    def _convert_filters_to_hybrid_query(self, filters: dict) -> str:
        """
        Convert a filter dictionary to a Redis hybrid query string.

        Args:
            filters (dict): Dictionary of filters, e.g., {"type": "my-type", "year": [2011, 2012]}.

        Returns:
            str: Redis hybrid query string, e.g., "(@type:{my-type} @year:[2011 2012])".
        """
        from redis.commands.search.field import TextField, TagField, NumericField

        conditions = []

        for field_name, value in filters.items():
            # Find the field type in the schema
            field_type = None
            for field in self._search_fields:
                if field.name == field_name:
                    field_type = type(field)
                    break

            if not field_type:
                raise ValueError(f"Unknown field '{field_name}' in filters.")

            # Sanitize the field name
            sanitized_field_name = sanitize_search_value(field_name)

            if field_type == TagField:
                # Use `{value}` for TagField
                if not isinstance(value, str):
                    raise ValueError(
                        f"TagField '{field_name}' requires a string value."
                    )
                sanitized_value = sanitize_search_value(value)
                conditions.append(f"@{sanitized_field_name}:{{{sanitized_value}}}")

            elif field_type == NumericField:
                # Use `[min max]` for NumericField
                if not isinstance(value, (list, tuple)) or len(value) != 2:
                    raise ValueError(
                        f"NumericField '{field_name}' requires a list or tuple with two elements."
                    )
                min_val, max_val = value
                conditions.append(f"@{sanitized_field_name}:[{min_val} {max_val}]")

            elif field_type == TextField:
                # Use `"value"` for TextField
                if not isinstance(value, str):
                    raise ValueError(
                        f"TextField '{field_name}' requires a string value."
                    )
                if "*" in value:
                    assert value.endswith("*"), "Wildcard '*' must be at the end."
                    sanitized_value = sanitize_search_value(value)
                    conditions.append(f"@{sanitized_field_name}:{sanitized_value}")
                else:
                    sanitized_value = escape_redis_syntax(value)
                    conditions.append(f'@{sanitized_field_name}:"{sanitized_value}"')

            else:
                raise ValueError(f"Unsupported field type for '{field_name}'.")

        return " ".join(conditions)

    @schema_method
    async def search_services(
        self,
        query: Optional[Union[str, Any]] = Field(
            None,
            description="Text query or precomputed embedding vector for vector search in numpy format.",
        ),
        filters: Optional[Dict[str, Any]] = Field(
            None, description="Filter dictionary for hybrid search."
        ),
        limit: Optional[int] = Field(
            5, description="Maximum number of results to return."
        ),
        offset: Optional[int] = Field(0, description="Offset for pagination."),
        return_fields: Optional[List[str]] = Field(
            None, description="Fields to return."
        ),
        order_by: Optional[str] = Field(
            None,
            description="Order by field, default is score if embedding or text_query is provided.",
        ),
        pagination: Optional[bool] = Field(
            False, description="Enable pagination, return metadata with total count."
        ),
        context: Optional[dict] = None,
    ):
        """
        Search services with support for hybrid queries and pure filter-based queries.
        """
        if not self._enable_service_search:
            raise RuntimeError("Service search is not enabled.")

        current_workspace = context["ws"]
        # Generate embedding if text_query is provided
        if isinstance(query, str):
            loop = asyncio.get_event_loop()
            embeddings = list(
                await loop.run_in_executor(None, self._embedding_model.embed, [query])
            )
            vector_query = embeddings[0]
        else:
            vector_query = query

        auth_filter = f"@visibility:{{public}} | @workspace:{{{sanitize_search_value(current_workspace)}}}"
        results = await self._vector_search.search_vectors(
            "services",
            query={"service_embedding": vector_query},
            filters=filters,
            extra_filter=auth_filter,
            limit=limit,
            offset=offset,
            return_fields=return_fields,
            order_by=order_by,
            pagination=True,
        )

        # Convert results to dictionaries and return
        results["items"] = [
            ServiceInfo.from_redis_dict(doc, in_bytes=False).model_dump()
            for doc in results["items"]
        ]
        for item in results["items"]:
            item["id"] = re.sub(r"^[^|]+\|[^:]+:(.+)$", r"\1", item["id"]).split("@")[0]
        if pagination:
            return results
        else:
            return results["items"]

    @schema_method
    async def list_services(
        self,
        query: Optional[Union[dict, str]] = Field(
            None,
            description="Query for filtering services. This can be either a dictionary specifying detailed parameters like 'visibility', 'workspace', 'client_id', 'service_id', and 'type', or a string that includes these parameters in a formatted pattern. Examples: 'workspace/client_id:service_id' or 'workspace/service_id'.",
        ),
        context: Optional[dict] = None,
    ):
        """Return a list of services based on the query."""
        assert context is not None
        cws = context["ws"]
        user_info = UserInfo.model_validate(context["user"])
        if query is None:
            # list all services in the current workspace
            query = {
                "type": "*",
                "visibility": "*",
                "workspace": cws,
                "client_id": "*",
                "service_id": "*",
            }
        # Convert string query into a dictionary
        if isinstance(query, str):
            visibility = "*"
            type_filter = "*"
            workspace = cws
            client_id = "*"
            service_id = "*"

            if "/" in query and ":" in query:
                parts = query.split("/")
                workspace_part = parts[0]
                remaining = parts[1]
                client_service = remaining.split(":")
                client_id = client_service[0]
                service_id = client_service[1] if len(client_service) > 1 else "*"
                if workspace_part == "*":
                    visibility = "public"
                else:
                    workspace = workspace_part
                query = {
                    "type": type_filter,
                    "visibility": visibility,
                    "workspace": workspace,
                    "client_id": client_id,
                    "service_id": service_id,
                }
            elif ":" in query:
                client_service = query.split(":")
                client_id = client_service[0]
                service_id = client_service[1] if len(client_service) > 1 else "*"
                query = {
                    "type": type_filter,
                    "visibility": visibility,
                    "workspace": workspace,
                    "client_id": client_id,
                    "service_id": service_id,
                }
            elif "/" in query:
                parts = query.split("/")
                workspace_part = parts[0]
                service_id = parts[1] if len(parts) > 1 else "*"
                if workspace_part == "*":
                    visibility = "public"
                else:
                    workspace = workspace_part
                query = {
                    "type": type_filter,
                    "visibility": visibility,
                    "workspace": workspace,
                    "client_id": client_id,
                    "service_id": service_id,
                }
            else:
                workspace = query
                query = {
                    "type": type_filter,
                    "visibility": visibility,
                    "workspace": workspace,
                    "client_id": client_id,
                    "service_id": service_id,
                }
        else:
            if "id" in query:
                assert (
                    "service_id" not in query
                ), "Cannot specify both 'id' and 'service_id' in the query."
                query["service_id"] = query["id"]
                del query["id"]

        # Automatically limit visibility to public if workspace is "*"
        original_visibility = query.get("visibility", "*")
        workspace = query.get("workspace", cws)
        if workspace == "*":
            assert (
                original_visibility != "protected"
            ), "Cannot list protected services in all workspaces."
            query["visibility"] = "public"
        elif workspace not in ["public", cws]:
            # Check user permission for the specified workspace only once
            if user_info.check_permission(workspace, UserPermission.read):
                raise PermissionError(f"Permission denied for workspace {workspace}")

        visibility = query.get("visibility", "*")
        client_id = query.get("client_id", "*")
        service_id = query.get("service_id", "*")
        type_filter = query.get("type", "*")
        app_id = "*"
        if "@" in service_id:
            service_id, app_id = service_id.split("@")
            if query.get("app_id") and query.get("app_id") != app_id:
                raise ValueError(f"App id mismatch: {query.get('app_id')} != {app_id}")
        app_id = query.get("app_id", app_id)

        # If the user does not have permission to read the workspace, only list public services
        if not user_info.check_permission(workspace, UserPermission.read):
            visibility = "public"

        # Make sure query doesn't contain other keys
        # except for any of: visibility, workspace, client_id, service_id, and type
        allowed_keys = {
            "visibility",
            "workspace",
            "client_id",
            "service_id",
            "type",
            "app_id",
        }
        if set(query.keys()) - allowed_keys:
            logger.error(
                f"Failed to list services, invalid keys: {set(query.keys()) - allowed_keys}"
            )
            raise ValueError(f"Invalid query keys: {set(query.keys()) - allowed_keys}")
        # Validate key parts
        validate_key_part(visibility)
        validate_key_part(workspace)
        validate_key_part(client_id)
        validate_key_part(service_id)
        validate_key_part(app_id)

        pattern = f"services:{visibility}|{type_filter}:{workspace}/{client_id}:{service_id}@{app_id}"

        assert pattern.startswith(
            "services:"
        ), "Query pattern does not start with 'services:'."
        assert not any(
            char in pattern for char in "{}"
        ), "Query pattern contains invalid characters."

        keys = await self._redis.keys(pattern)

        if workspace == "*":
            # add services in the current workspace
            ws_pattern = f"services:{original_visibility}|{type_filter}:{cws}/{client_id}:{service_id}@{app_id}"
            keys = keys + await self._redis.keys(ws_pattern)

        services = []
        for key in set(keys):
            service_data = await self._redis.hgetall(key)
            service_dict = ServiceInfo.from_redis_dict(service_data).model_dump()
            if service_dict.get("config", {}).get(
                "visibility"
            ) != "public" and not user_info.check_permission(
                workspace, UserPermission.read
            ):
                logger.warning(
                    f"Potential issue in list_services: Protected service appear in the search list: {service_id}"
                )
                continue
            services.append(service_dict)

        return services

    async def _embed_service(self, redis_data):
        if "service_embedding" in redis_data:
            if isinstance(redis_data["service_embedding"], np.ndarray):
                redis_data["service_embedding"] = redis_data[
                    "service_embedding"
                ].tobytes()
            elif isinstance(redis_data["service_embedding"], bytes):
                pass
            else:
                raise ValueError(
                    f"Invalid service_embedding type: {type(redis_data['service_embedding'])}, it must be a numpy array or bytes."
                )
        elif redis_data.get("docs"):  # Only embed the service if it has docs
            assert self._embedding_model, "Embedding model is not available."
            summary = f"{redis_data.get('name', '')}\n{redis_data.get('description', '')}\n{redis_data.get('docs', '')}"
            loop = asyncio.get_event_loop()
            embeddings = list(
                await loop.run_in_executor(None, self._embedding_model.embed, [summary])
            )
            redis_data["service_embedding"] = embeddings[0].tobytes()
        return redis_data

    @schema_method
    async def register_service(
        self,
        service: ServiceInfo = Field(..., description="Service info"),
        config: Optional[dict] = Field(
            None, description="Options for registering service"
        ),
        context: Optional[dict] = None,
    ):
        """Register a new service."""
        assert context is not None
        ws = context["ws"]
        client_id = context["from"]
        user_info = UserInfo.model_validate(context["user"])
        if not user_info.check_permission(ws, UserPermission.read_write):
            raise PermissionError(f"Permission denied for workspace {ws}")
        if "/" not in client_id:
            client_id = f"{ws}/{client_id}"
        service.config.workspace = ws
        if "/" not in service.id:
            service.id = f"{ws}/{service.id}"
        assert ":" in service.id, "Service id info must contain ':'"

        service_name = service.id.split(":")[1]
        service.name = service.name or service_name
        workspace = service.id.split("/")[0]

        # Store all the info for client's built-in services
        if service_name == "built-in" and service.type == "built-in":
            service.config.created_by = user_info.model_dump()
        else:
            service.config.created_by = {"id": user_info.id}

        # Check for existing singleton services
        if service.config.singleton:
            key = f"services:*|*:{workspace}/*:{service_name}@*"
            peer_keys = await self._redis.keys(key)
            if len(peer_keys) > 0:
                # If it's the same service being re-registered, allow it
                for peer_key in peer_keys:
                    peer_service = await self._redis.hgetall(peer_key)
                    peer_service = ServiceInfo.from_redis_dict(peer_service)
                    if (
                        peer_service.config.singleton
                        and peer_service.id == service.id
                        and peer_service.app_id == service.app_id
                    ):
                        # Same service being re-registered, allow it
                        await self._redis.delete(peer_key)
                        break
                    else:
                        raise ValueError(
                            f"A singleton service with the same name ({service_name}) already exists in the workspace ({workspace}), please remove it first or use a different name."
                        )

        key = f"services:*|*:{workspace}/*:{service_name}@*"
        peer_keys = await self._redis.keys(key)
        if len(peer_keys) > 0:
            for peer_key in peer_keys:
                peer_service = await self._redis.hgetall(peer_key)
                peer_service = ServiceInfo.from_redis_dict(peer_service)
                if peer_service.config.singleton:
                    raise ValueError(
                        f"A singleton service with the same name ({service_name}) has already exists in the workspace ({workspace}), please remove it first or use a different name."
                    )

        # Check if the clients exists if not a built-in service
        if ":built-in" not in service.id and ws not in ["ws-user-root", "public"]:
            builtins = await self._redis.keys(f"services:*|*:{client_id}:built-in@*")
            if not builtins:
                logger.warning(
                    "Refuse to add service %s, client %s has been removed.",
                    service.id,
                    client_id,
                )
                return
        # Check if the service already exists
        service_exists = await self._redis.keys(f"services:*|*:{service.id}@*")
        visibility = (
            service.config.visibility.value
            if isinstance(service.config.visibility, VisibilityEnum)
            else service.config.visibility
        )
        key = f"services:{visibility}|{service.type}:{service.id}@{service.app_id}"

        if service_exists:
            # remove all the existing services
            # This is needed because it is maybe registered with a different app_id
            for k in service_exists:
                logger.info(f"Replacing existing service: {k}")
                await self._redis.delete(k)

            if self._enable_service_search:
                redis_data = await self._embed_service(service.to_redis_dict())
            else:
                redis_data = service.to_redis_dict()
                if "service_embedding" in redis_data:
                    del redis_data["service_embedding"]
            await self._redis.hset(key, mapping=redis_data)
            if ":built-in@" in key:
                await self._event_bus.emit(
                    "client_updated", {"id": client_id, "workspace": ws}
                )
                logger.info(f"Updating built-in service: {service.id}")
            else:
                await self._event_bus.emit("service_updated", service.model_dump())
                logger.info(f"Updating service: {service.id}")
        else:
            if self._enable_service_search:
                redis_data = await self._embed_service(service.to_redis_dict())
            else:
                redis_data = service.to_redis_dict()
                if "service_embedding" in redis_data:
                    del redis_data["service_embedding"]
            await self._redis.hset(key, mapping=redis_data)
            # Default service created by api.export({}), typically used for hypha apps
            if ":default@" in key:
                try:
                    svc = await self._rpc.get_remote_service(client_id + ":default")
                    if svc.setup:
                        await svc.setup()
                except Exception as e:
                    logger.error(
                        f"Failed to run setup for default service `{client_id}`: {e}"
                    )
            if ":built-in@" in key:
                await self._event_bus.emit(
                    "client_connected", {"id": client_id, "workspace": ws}
                )
                logger.info(f"Adding built-in service: {service.id}")
                self._active_clients.labels(workspace=ws).inc()
            else:
                # Remove the service embedding from the config
                if service.config and service.config.service_embedding is not None:
                    service.config.service_embedding = None
                await self._event_bus.emit(
                    "service_added", service.model_dump(mode="json")
                )
                logger.info(f"Adding service {service.id}")
                self._active_svc.labels(workspace=ws).inc()

    @schema_method
    async def get_service_info(
        self,
        service_id: str = Field(
            ...,
            description="Service id, it can be the service id or the full service id with workspace: `workspace/client_id:service_id`",
        ),
        config: Optional[dict] = Field(
            None,
            description="Options for getting service, the only available config is `mode`, for selecting the service, it can be 'random', 'first', 'last' or 'exact'",
        ),
        context: Optional[dict] = None,
    ):
        """Get the service info."""
        assert isinstance(service_id, str), "Service ID must be a string."
        assert service_id.count("/") <= 1, "Service id must contain at most one '/'"
        assert service_id.count(":") <= 1, "Service id must contain at most one ':'"
        assert service_id.count("@") <= 1, "Service id must contain at most one '@'"
        if "/" not in service_id:
            service_id = f"{context['ws']}/{service_id}"
        if ":" not in service_id:
            workspace, service_id = service_id.split("/")
            service_id = f"{workspace}/*:{service_id}"

        if "@" in service_id:
            service_id, app_id = service_id.split("@")
        else:
            app_id = "*"
        assert (
            "/" in service_id and ":" in service_id
        ), f"Invalid service id: {service_id}, it must contain '/' and ':'"
        workspace = service_id.split("/")[0]
        assert (
            workspace != "*"
        ), "You must specify a workspace for the service query, otherwise please call list_services to find the service."
        logger.info("Getting service: %s", service_id)

        user_info = UserInfo.model_validate(context["user"])
        key = f"services:*|*:{service_id}@{app_id}"
        keys = await self._redis.keys(key)
        if not keys:
            raise KeyError(f"Service not found: {service_id}@{app_id}")
        config = config or {}
        mode = config.get("mode")
        if mode is None:
            # Set random mode for public services, since there can be many hypha servers
            if workspace == "public":
                mode = "random"
            else:
                mode = "exact"
        if mode == "exact":
            assert (
                len(keys) == 1
            ), f"Multiple services found for {service_id}, e.g. {keys[:5]}. You can either specify the mode as 'random', 'first' or 'last', or provide the service id in `client_id:service_id` format."
            key = keys[0]
        elif mode == "random":
            key = random.choice(keys)
        elif mode == "first":
            key = keys[0]
        elif mode == "last":
            key = keys[-1]
        else:
            raise ValueError(
                f"Invalid mode: {mode}, the mode must be 'random', 'first', 'last' or 'exact'"
            )
        # if it's a public service or the user has read permission
        if not key.startswith(b"services:public|") and not user_info.check_permission(
            workspace, UserPermission.read
        ):
            raise PermissionError(
                f"Permission denied for non-public service in workspace {workspace}"
            )
        service_data = await self._redis.hgetall(key)
        return ServiceInfo.from_redis_dict(service_data)

    @schema_method
    async def unregister_service(
        self,
        service_id: str = Field(..., description="Service id"),
        context: Optional[dict] = None,
    ):
        """Unregister a new service."""
        assert context is not None
        ws = context["ws"]
        client_id = context["from"]
        user_info = UserInfo.model_validate(context["user"])
        if not user_info.check_permission(ws, UserPermission.read_write):
            raise PermissionError(f"Permission denied for workspace {ws}")

        service = await self.get_service_info(
            service_id, {"mode": "exact"}, context=context
        )
        service.config.workspace = ws
        if "/" not in service.id:
            service.id = f"{ws}/{service.id}"
        assert ":" in service.id, "Service id info must contain ':'"
        service.app_id = service.app_id or "*"
        service.type = service.type or "*"
        visibility = (
            service.config.visibility.value
            if isinstance(service.config.visibility, VisibilityEnum)
            else service.config.visibility
        )
        key = f"services:{visibility}|{service.type}:{service.id}@{service.app_id}"

        # Check if the service exists before removal
        service_keys = await self._redis.keys(key)

        if len(service_keys) > 1:
            raise ValueError(
                f"Multiple services found for {service.id}, e.g. {service_keys[:5]}. Please specify the service id in full format `workspace/client_id:service_id@app_id`."
            )
        elif len(service_keys) == 1:
            logger.info("Removing service: %s", service_keys[0])
            await self._redis.delete(service_keys[0])
            if ":built-in@" in key:
                await self._event_bus.emit(
                    "client_disconnected", {"id": client_id, "workspace": ws}
                )
                self._active_clients.labels(workspace=ws).dec()
            else:
                await self._event_bus.emit("service_removed", service.model_dump())
                self._active_svc.labels(workspace=ws).dec()
        else:
            logger.warning(f"Service {key} does not exist and cannot be removed.")
            raise KeyError(f"Service not found: {service.id}")

    def _create_rpc(
        self,
        client_id: str,
        default_context=None,
        user_info: UserInfo = None,
        workspace="*",
        manager_id=None,
        silent=False,
    ):
        """Create a rpc for the workspace.
        Note: Any request made through this rcp will be treated as a request from the root user.
        """
        assert "/" not in client_id
        logger.info("Creating RPC for client %s", client_id)
        assert isinstance(user_info, UserInfo) or user_info is None
        connection = RedisRPCConnection(
            self._event_bus,
            workspace,
            client_id,
            (user_info or self._root_user),
            manager_id=manager_id,
        )
        rpc = RPC(
            connection,
            workspace=workspace,
            client_id=client_id,
            default_context=default_context,
            server_base_url=self._server_info["public_base_url"],
            silent=silent,
        )
        rpc.register_codec(
            {
                "name": "pydantic-model",
                "type": BaseModel,
                "encoder": lambda x: x.model_dump(),
            }
        )
        return rpc

    def validate_context(self, context: dict, permission: UserPermission):
        user_info = UserInfo.model_validate(context["user"])
        if not user_info.check_permission(context["ws"], permission):
            raise PermissionError(f"Permission denied for workspace {context['ws']}")

    @schema_method
    async def echo(
        self, data: Any = Field(..., description="echo an object"), context: Any = None
    ):
        """Log a app message."""
        self.validate_context(context, permission=UserPermission.read)
        return data

    @schema_method
    async def log(
        self, msg: str = Field(..., description="log a message"), context=None
    ):
        """Log a app message."""
        await self.log_event("log", msg, context=context)

    async def load_workspace_info(self, workspace: str, load=True) -> WorkspaceInfo:
        """Load info of the current workspace from the redis store."""
        assert workspace is not None

        # First try to get workspace info from Redis
        try:
            workspace_info = await self._redis.hget("workspaces", workspace)
            if workspace_info is not None:
                workspace_info = WorkspaceInfo.model_validate(
                    json.loads(workspace_info.decode())
                )
                return workspace_info
        except Exception as e:
            logger.error(f"Failed to load workspace info from Redis: {e}")

        if not load:
            raise KeyError(f"Workspace not found: {workspace}")

        logger.info(f"Workspace {workspace} not found in Redis, trying to load from S3")

        try:
            if not self._s3_controller:
                raise KeyError(
                    f"Workspace ({workspace}) not found and workspace loader not configured (requires s3)."
                )

            # Try loading from S3
            workspace_info = await self._s3_controller.load_workspace_info(
                workspace, self._root_user
            )
            if not workspace_info:
                raise KeyError(f"Workspace not found: {workspace}")

            # Initialize new workspace
            workspace_info.status = None
            await self._redis.hset(
                "workspaces", workspace_info.id, workspace_info.model_dump_json()
            )

            # Start preparation tasks
            task = asyncio.create_task(self._prepare_workspace(workspace_info))
            background_tasks.add(task)
            task.add_done_callback(background_tasks.discard)

            self._active_ws.inc()
            await self._s3_controller.setup_workspace(workspace_info)
            await self._event_bus.emit("workspace_loaded", workspace_info.model_dump())

            return workspace_info

        except Exception as e:
            logger.debug(f"Workspace {workspace} does not exist")
            raise

    @schema_method
    async def get_workspace_info(
        self, workspace: str = Field(None, description="workspace name"), context=None
    ) -> dict:
        """Get the workspace info."""
        self.validate_context(context, permission=UserPermission.read)
        workspace_info = await self.load_workspace_info(workspace)
        return workspace_info.model_dump()

    async def _launch_application_for_service(
        self,
        app_id: str,
        service_id: str,
        workspace: str = None,
        timeout: float = 10,
        case_conversion: str = None,
        context: dict = None,
    ):
        """Launch an installed application by service name."""
        self.validate_context(context, permission=UserPermission.read)
        ws = context["ws"]
        workspace = workspace or ws
        user_info = UserInfo.model_validate(context["user"])
        assert app_id not in ["*"], f"Invalid app id: {app_id}"
        if workspace == "*":
            workspace = ws

        if not user_info.check_permission(workspace, UserPermission.read):
            raise PermissionError(f"Permission denied for workspace {workspace}")

        if not self._artifact_manager:
            raise Exception(
                "Failed to launch application: artifact-manager service not found."
            )
        if ":" in service_id:
            service_id = service_id.split(":")[1]

        assert service_id and service_id not in [
            "*",
            "default",
            "built-in",
        ], f"Invalid service id: {service_id}"

        applications = await self._artifact_manager.list_children(
            f"{workspace}/applications",
            context={"ws": workspace, "user": user_info.model_dump()},
        )
        applications = {
            item["manifest"]["id"]: ApplicationManifest.model_validate(item["manifest"])
            for item in applications
        }
        if app_id not in applications:
            raise KeyError(
                f"Application id `{app_id}` not found in workspace {workspace}"
            )

        # Make sure the service_id is in the application services
        app_info = applications[app_id]
        assert (
            app_info.services
        ), f"No services found in application {app_id}, please make sure it's properly installed."
        # check if service_id is one of the service.id in the app
        found = False
        for svc in app_info.services:
            if svc.id.endswith(":" + service_id):
                found = True
                break
        if not found:
            raise KeyError(
                f"Service id `{service_id}` not found in application {app_id}"
            )

        if not self._server_app_controller:
            raise Exception(
                "Failed to launch application: server apps controller is not configured."
            )
        client_info = await self._server_app_controller.start(
            app_id,
            timeout=timeout * 5,
            wait_for_service=service_id,
            context=context,
        )
        return await self.get_service(
            f"{client_info['id']}:{service_id}",  # should not contain @app_id
            dict(timeout=timeout, case_conversion=case_conversion),
            context=context,
        )

    @asynccontextmanager
    async def _get_service_api(self, service_id: str, context=None):
        """Get the service api for the service."""
        self.validate_context(context, permission=UserPermission.read)
        ws = context["ws"]
        user_info = UserInfo.model_validate(context["user"])
        # Check if workspace exists
        if not await self._redis.hexists("workspaces", ws):
            raise KeyError(f"Workspace {ws} does not exist")
        # Now launch the app and get the service
        svc = await self.get_service(service_id, context=context)
        # Create a rpc client for getting the launcher service as user.
        rpc = self._create_rpc(
            "get-service-" + random_id(readable=False),
            user_info=user_info,
            workspace=ws,
            manager_id=self._client_id,
            silent=True,
        )
        api = await rpc.get_remote_service(svc["id"])
        yield api
        await rpc.disconnect()

    @schema_method
    async def get_service(
        self,
        service_id: str = Field(
            ...,
            description="Service ID. This should be a service id in the format: 'workspace/service_id', 'workspace/client_id:service_id' or 'workspace/client_id:service_id@app_id'",
        ),
        config: Optional[GetServiceConfig] = Field(
            None, description="Get service config"
        ),
        context=None,
    ):
        """Get a service based on the service_id"""
        assert (
            service_id != "*"
        ), "Invalid service id: {service_id}, it cannot be a wildcard."
        # no need to validate the context
        # self.validate_context(context, permission=UserPermission.read)
        try:
            config = config or GetServiceConfig()
            # Permission check will be handled by the get_service_api function
            svc_info = await self.get_service_info(
                service_id, {"mode": config.mode}, context=context
            )
            service_api = await self._rpc.get_remote_service(
                svc_info.id,
                {"timeout": config.timeout, "case_conversion": config.case_conversion},
            )
            assert service_api, f"Failed to get service: {service_id}"
            workspace = service_id.split("/")[0]
            service_api["config"]["workspace"] = workspace
            service_api["config"][
                "url"
            ] = f"{self._server_info['public_base_url']}/{workspace}/services/{service_id}"
            return service_api
        except KeyError as exp:
            if "@" in service_id:
                app_id = service_id.split("@")[1]
                service_id = service_id.split("@")[0]
                workspace = (
                    service_id.split("/")[0] if "/" in service_id else context["ws"]
                )
                return await self._launch_application_for_service(
                    app_id,
                    service_id,
                    workspace=workspace,
                    timeout=config.timeout,
                    case_conversion=config.case_conversion,
                    context=context,
                )
            else:
                raise exp

    @schema_method
    async def list_workspaces(
        self,
        match: dict = Field(None, description="Match pattern for filtering workspaces"),
        offset: int = Field(0, description="Offset for pagination"),
        limit: int = Field(256, description="Maximum number of workspaces to return"),
        context=None,
    ) -> List[Dict[str, Any]]:
        """Get all workspaces with pagination."""
        self.validate_context(context, permission=UserPermission.read)
        user_info = UserInfo.model_validate(context["user"])

        # Validate page and limit
        if offset < 0:
            raise ValueError("Offset number must be greater than or equal to 0")
        if limit < 1 or limit > 256:
            raise ValueError("Limit must be greater than 0 and less than 256")

        cursor = 0
        workspaces = []
        start_index = offset
        end_index = offset + limit
        current_index = 0

        while True:
            cursor, keys = await self._redis.hscan("workspaces", cursor)
            for ws_id in keys:
                ws_data = await self._redis.hget("workspaces", ws_id)
                if ws_data:
                    ws_data = ws_data.decode()
                    workspace_info = WorkspaceInfo.model_validate(json.loads(ws_data))

                    if (
                        user_info.check_permission(
                            workspace_info.id, UserPermission.read
                        )
                        or user_info.id in workspace_info.owners
                        or user_info.email in workspace_info.owners
                    ):
                        match = match or {}
                        if not all(
                            getattr(workspace_info, k, None) == v
                            for k, v in match.items()
                        ):
                            continue
                        if start_index <= current_index < end_index:
                            workspaces.append(
                                {
                                    "id": workspace_info.id,
                                    "name": workspace_info.id,
                                    "description": workspace_info.description,
                                    "read_only": workspace_info.read_only,
                                    "persistent": workspace_info.persistent,
                                    "owners": workspace_info.owners,
                                }
                            )
                        current_index += 1
                        if current_index >= end_index:
                            return workspaces
            if cursor == 0:
                break
        return workspaces

    async def _update_workspace(
        self, workspace: WorkspaceInfo, user_info: UserInfo, overwrite=False
    ):
        """Update the workspace config."""
        assert isinstance(workspace, WorkspaceInfo) and isinstance(user_info, UserInfo)
        if not user_info.check_permission(workspace.id, UserPermission.read_write):
            raise PermissionError(f"Permission denied for workspace {workspace.id}")

        workspace_info = await self._redis.hget("workspaces", workspace.id)
        if not overwrite and workspace_info is None:
            raise KeyError(f"Workspace not found: {workspace.id}")
        else:
            existing_workspace = WorkspaceInfo.model_validate(
                json.loads(workspace_info.decode())
            )
            assert existing_workspace.id == workspace.id, "Workspace name mismatch."
        _id = user_info.email or user_info.id
        if _id not in workspace.owners:
            workspace.owners.append(_id)
        workspace.owners = [o.strip() for o in workspace.owners if o.strip()]
        logger.info("Updating workspace %s", workspace.id)

        await self._redis.hset("workspaces", workspace.id, workspace.model_dump_json())
        if self._s3_controller:
            await self._s3_controller.save_workspace_config(workspace)
        await self._event_bus.emit("workspace_changed", workspace.model_dump())

    async def _prepare_workspace(self, workspace_info: WorkspaceInfo):
        """Prepare the workspace."""
        errors = {}
        try:
            if workspace_info.persistent:
                try:
                    if self._artifact_manager:
                        await self._artifact_manager.prepare_workspace(workspace_info)
                except Exception as e:
                    errors["artifact_manager"] = traceback.format_exc()
                try:
                    if self._server_app_controller:
                        await self._server_app_controller.prepare_workspace(workspace_info)
                except Exception as e:
                    errors["server_app_controller"] = traceback.format_exc()

            # Update workspace status
            workspace_info.status = {"ready": True, "errors": errors}
            await self._redis.hset(
                "workspaces", workspace_info.id, workspace_info.model_dump_json()
            )

            await self._event_bus.emit("workspace_ready", workspace_info.model_dump())
            logger.info("Workspace %s prepared.", workspace_info.id)

        except Exception as e:
            workspace_info.status = {"ready": False, "error": str(e)}
            await self._redis.hset(
                "workspaces", workspace_info.id, workspace_info.model_dump_json()
            )
            raise

    @schema_method
    async def unload(self, context=None):
        """Unload the workspace."""
        self.validate_context(context, permission=UserPermission.admin)
        ws = context["ws"]

        try:
            if not await self._redis.hexists("workspaces", ws):
                logger.warning(f"Workspace {ws} has already been unloaded.")
                return

            winfo = await self.load_workspace_info(ws, load=False)
            winfo.status = None
            await self._redis.hset("workspaces", winfo.id, winfo.model_dump_json())

            client_keys = await self._list_client_keys(winfo.id)
            if client_keys:
                client_summary = ", ".join(client_keys[:10]) + (
                    "..." if len(client_keys) > 10 else ""
                )
                logger.info(
                    f"There are {len(client_keys)} clients in workspace {ws}: {client_summary}"
                )
                await self._event_bus.emit(f"unload:{ws}", "Unloading workspace: " + ws)

            if not winfo.persistent:
                keys = await self._redis.keys(f"{ws}:*")
                for key in keys:
                    await self._redis.delete(key)
                if self._s3_controller:
                    await self._s3_controller.cleanup_workspace(winfo)

            self._active_ws.dec()
            try:
                self._active_clients.remove(ws)
                self._active_svc.remove(ws)
            except KeyError:
                pass

            await self._close_workspace(winfo)
            await self._redis.hdel("workspaces", ws)
<<<<<<< HEAD

        except Exception as e:
=======
            await self._set_workspace_status(ws, WorkspaceStatus.CLOSED)

        except Exception as e:
            error_msg = str(e)
            await self._set_workspace_status(
                ws, WorkspaceStatus.CLOSED, error=error_msg
            )
>>>>>>> 2d88f8ad
            logger.error(f"Failed to unload workspace: {e}")
            raise

    async def _close_workspace(self, workspace_info: WorkspaceInfo):
        """Archive the workspace."""
        if workspace_info.persistent:
            if self._artifact_manager:
                try:
                    await self._artifact_manager.close_workspace(workspace_info)
                except Exception as e:
                    logger.error(f"Aritfact manager failed to close workspace: {e}")
            if self._server_app_controller:
                try:
                    await self._server_app_controller.close_workspace(workspace_info)
                except Exception as e:
                    logger.error(
                        f"Server app controller failed to close workspace: {e}"
                    )

        await self._event_bus.emit("workspace_unloaded", workspace_info.model_dump())
        logger.info("Workspace %s unloaded.", workspace_info.id)

    @schema_method
    async def check_status(
        self,
        context=None
    ) -> dict:
        """Check the status of the workspace."""
        assert context is not None, "Context cannot be None"
        ws = context["ws"]
        
        # Check if workspace exists
        try:
            workspace_info = await self.load_workspace_info(ws, load=False)
        except KeyError:
            return {"status": "not_found", "error": f"Workspace {ws} not found"}

        # Check workspace status
        if not workspace_info.status:
            return {"status": "loading"}
        
        if workspace_info.status.get("ready"):
            errors = workspace_info.status.get("errors", {})
            return {
                "status": "ready",
                "errors": errors if errors else None
            }
        elif workspace_info.status.get("error"):
            return {
                "status": "error", 
                "error": workspace_info.status["error"]
            }
        else:
            return {"status": "loading"}

    @schema_method
    async def cleanup(
        self,
        workspace: str = Field(None, description="workspace name"),
        timeout: float = Field(5, description="timeout in seconds"),
        context=None,
    ):
        """Cleanup the workspace."""
        self.validate_context(context, permission=UserPermission.admin)
        ws = context["ws"]
        if workspace is None:
            workspace = ws
        workspace_info = await self.load_workspace_info(workspace)
        user_info = UserInfo.model_validate(context["user"])
        if not user_info.check_permission(workspace, UserPermission.admin):
            raise PermissionError(
                f"Permission denied for workspace {workspace}, user: {user_info.id}"
            )
        logger.info(f"Cleaning up workspace {workspace_info.id}...")
        # list all the clients and ping them
        # If they are not responding, delete them
        client_keys = await self._list_client_keys(workspace)
        if len(client_keys) <= 0 and not workspace_info.persistent:
            await self.delete_workspace(workspace_info.id, context=context)
            return {"removed_workspace": workspace_info.id, "removed_clients": []}

        removed = []
        summary = {}
        if not workspace_info.persistent:
            unload = True
        else:
            unload = False
        for client in client_keys:
            try:
                assert (
                    await self.ping_client(client, timeout=timeout, context=context)
                    == "pong"
                )
            except Exception as e:
                logger.error(f"Failed to ping client {client}: {e}")
                user_info = UserInfo.model_validate(context["user"])
                # Remove dead client
                await self.delete_client(
                    client, workspace, user_info, unload=unload, context=context
                )
                removed.append(client)
        if removed:
            summary["removed_clients"] = removed
        return summary

    def create_service(self, service_id, service_name=None):
        interface = {
            "id": service_id,
            "name": service_name or service_id,
            "description": "Services for managing workspace.",
            # Note: We make these services public by default, and assuming we will do authorization in each function
            "config": {
                "require_context": True,
                "visibility": "public",
            },
            "echo": self.echo,
            "log": self.log,
            "log_event": self.log_event,
            "get_event_stats": self.get_event_stats,
            "get_events": self.get_events,
            "register_service": self.register_service,
            "unregister_service": self.unregister_service,
            "list_workspaces": self.list_workspaces,
            "list_services": self.list_services,
            "search_services": self.search_services,
            "list_clients": self.list_clients,
            "register_service_type": self.register_service_type,
            "get_service_type": self.get_service_type,
            "list_service_types": self.list_service_types,
            "get_service_info": self.get_service_info,
            "get_service": self.get_service,
            "generate_token": self.generate_token,
            "revoke_token": self.revoke_token,
            "create_workspace": self.create_workspace,
            "delete_workspace": self.delete_workspace,
            "bookmark": self.bookmark,
            "unbookmark": self.unbookmark,
            "get_workspace_info": self.get_workspace_info,
            "get_summary": self.get_summary,
            "ping": self.ping_client,
            "cleanup": self.cleanup,
            "check_status": self.check_status,
        }
        interface["config"].update(self._server_info)
        return interface

    async def delete_client(
        self,
        client_id: str,
        workspace: str,
        user_info: UserInfo,
        unload: bool = False,
        context: Optional[dict] = None,
    ):
        """Delete all services associated with the given client_id in the specified workspace."""
        assert context is not None
        assert isinstance(user_info, UserInfo)
        self.validate_context(context, permission=UserPermission.admin)
        cws = workspace
        validate_key_part(client_id)
        if "/" in client_id:
            _cws, client_id = client_id.split("/")
            assert _cws == cws, f"Client id workspace mismatch, {_cws} != {cws}"

        # Define a pattern to match all services for the given client_id in the current workspace
        pattern = f"services:*|*:{cws}/{client_id}:*@*"

        # Ensure the pattern is secure
        assert not any(
            char in pattern for char in "{}"
        ), "Query pattern contains invalid characters."

        keys = await self._redis.keys(pattern)
        logger.info(f"Removing {len(keys)} services for client {client_id} in {cws}")
        for key in keys:
            await self._redis.delete(key)

        await self._event_bus.emit(
            "client_disconnected", {"id": client_id, "workspace": cws}
        )
        self._active_clients.labels(workspace=cws).dec()
        self._active_svc.labels(workspace=cws).dec(len(keys) - 1)

        if unload:
            if await self._redis.hexists("workspaces", cws):
                if user_info.is_anonymous and cws == user_info.get_workspace():
                    logger.info(
                        f"Unloading workspace {cws} for anonymous user (while deleting client {client_id})"
                    )
                    # unload temporary workspace if the user exits
                    await self.unload(context=context)
                else:
                    logger.info(
                        f"Unloading workspace {cws} for non-anonymous user (while deleting client {client_id})"
                    )
                    # otherwise delete the workspace if it is empty
                    await self.unload_if_empty(context=context)
            else:
                logger.warning(
                    f"Workspace {cws} not found (while deleting client {client_id})"
                )

    async def unload_if_empty(self, context=None):
        """Delete the workspace if it is empty."""
        self.validate_context(context, permission=UserPermission.admin)
        workspace = context["ws"]
        logger.debug(f"Attempting to unload workspace: {workspace}")
        client_keys = await self._list_client_keys(workspace)
        if not client_keys:
            logger.info(f"No active clients in workspace {workspace}. Unloading...")
            await self.unload(context=context)
        else:
            logger.warning(
                f"Skip unloading workspace {workspace} because it is not empty, remaining clients: {client_keys[:10]}..."
            )

    async def _set_workspace_status(self, workspace_id: str, status: str):
        """Set the status of a workspace."""
        try:
            workspace_info = await self.load_workspace_info(workspace_id, load=False)
            workspace_info.status = {"status": status}
            await self._redis.hset(
                "workspaces", workspace_id, workspace_info.model_dump_json()
            )
            await self._event_bus.emit("workspace_status_changed", {
                "workspace": workspace_id,
                "status": status
            })
        except Exception as e:
            logger.error(f"Failed to set workspace status: {e}")
            raise<|MERGE_RESOLUTION|>--- conflicted
+++ resolved
@@ -1835,18 +1835,7 @@
 
             await self._close_workspace(winfo)
             await self._redis.hdel("workspaces", ws)
-<<<<<<< HEAD
-
         except Exception as e:
-=======
-            await self._set_workspace_status(ws, WorkspaceStatus.CLOSED)
-
-        except Exception as e:
-            error_msg = str(e)
-            await self._set_workspace_status(
-                ws, WorkspaceStatus.CLOSED, error=error_msg
-            )
->>>>>>> 2d88f8ad
             logger.error(f"Failed to unload workspace: {e}")
             raise
 
