"""Provide the ImJoy core API interface."""

import asyncio
import inspect
import io
import json
import logging
import sys
import os
import gc
import uuid
import time
from enum import Enum
from typing import Any, Callable, Dict, List, Optional, Tuple, Union
from pydantic import BaseModel, Field, field_validator
import msgpack
from pydantic import EmailStr, PrivateAttr, constr, SerializeAsAny, ConfigDict, AnyHttpUrl

from hypha.utils import EventBus
import jsonschema
from hypha.core.activity import ActivityTracker

from prometheus_client import Counter, Gauge


class AutoscalingConfig(BaseModel):
    """Represent autoscaling configuration for apps."""

    enabled: bool = False
    min_instances: int = 1
    max_instances: int = 10
    target_load_per_instance: float = 0.8  # Target load per instance
    target_requests_per_instance: int = 100  # Target active requests per instance
    scale_up_threshold: float = 0.9  # Scale up when load exceeds this
    scale_down_threshold: float = 0.3  # Scale down when load is below this
    scale_up_cooldown: int = 300  # Cooldown period in seconds for scale up
    scale_down_cooldown: int = 600  # Cooldown period in seconds for scale down
    metric_type: str = "load"  # Can be "load" or "custom"
    custom_metric_function: Optional[str] = None  # For custom metrics


LOGLEVEL = os.environ.get("HYPHA_LOGLEVEL", "WARNING").upper()
logging.basicConfig(level=LOGLEVEL, stream=sys.stdout)
logger = logging.getLogger("core")
logger.setLevel(LOGLEVEL)


class VisibilityEnum(str, Enum):
    """Represent the visibility of the workspace."""

    public = "public"
    protected = "protected"
    unlisted = "unlisted"


class StatusEnum(str, Enum):
    """Represent the status of a component."""

    ready = "ready"
    initializing = "initializing"
    not_initialized = "not_initialized"


class ServiceConfig(BaseModel):
    """Represent service config."""

    model_config = ConfigDict(extra="allow", use_enum_values=False)

    visibility: VisibilityEnum = VisibilityEnum.protected
    require_context: Union[Tuple[str], List[str], bool] = False
    workspace: Optional[str] = None
    flags: List[str] = []
    singleton: Optional[bool] = False
    created_by: Optional[Dict] = None
    service_embedding: Optional[Any] = None
    authorized_workspaces: Optional[List[str]] = None


class ServiceInfo(BaseModel):
    """Represent service."""

    model_config = ConfigDict(extra="allow")

    config: Optional[SerializeAsAny[ServiceConfig]] = None
    id: str
    name: Optional[str] = None
    type: Optional[str] = "generic"
    description: Optional[constr(max_length=1024)] = None  # type: ignore
    docs: Optional[str] = None
    app_id: Optional[str] = None
    service_schema: Optional[Dict[str, Any]] = None

    def is_singleton(self):
        """Check if the service is singleton."""
        return "single-instance" in self.config.flags

    def to_redis_dict(self):
        """
        Serialize the model to a Redis-compatible dictionary based on field types.
        """
        data = self.model_dump()
        redis_data = {}
        # Note: Here we only store the fields that are in the model
        # and ignore any extra fields that might be present in the data
        # Iterate over fields and encode based on their type
        for field_name, field_info in self.model_fields.items():
            value = data.get(field_name)
            if value is None or field_name == "score":
                continue
            elif field_name == "config":
                redis_data[field_name] = value
            elif field_info.annotation in {str, Optional[str]}:
                redis_data[field_name] = value
            elif field_info.annotation in {list, List[str], Optional[List[str]]}:
                redis_data[field_name] = ",".join(value)
            else:
                redis_data[field_name] = json.dumps(value)

        # Expand config fields to store as separate keys
        if "config" in redis_data and redis_data["config"]:
            # Store entire config as JSON to preserve all fields including extra fields
            redis_data["config"] = json.dumps(redis_data["config"])
            # Note: We keep the config as a single JSON field to preserve all extra fields
        return redis_data

    @classmethod
    def from_redis_dict(cls, service_data: Dict[str, Any], in_bytes=True):
        """
        Deserialize a Redis-compatible dictionary back to a model instance.
        """
        converted_data = {}
        
        # Check if config is stored as JSON (new format)
        config_key = b"config" if in_bytes else "config"
        if config_key in service_data:
            config_value = service_data[config_key]
            if config_value:
                # Deserialize JSON config
                if isinstance(config_value, bytes):
                    config_dict = json.loads(config_value.decode("utf-8"))
                elif isinstance(config_value, str):
                    config_dict = json.loads(config_value)
                else:
                    config_dict = config_value
                # Store the parsed config
                converted_data["config"] = ServiceConfig.model_validate(config_dict)
            # Remove config from service_data so it's not processed again
            del service_data[config_key]

        for field_name, field_info in cls.model_fields.items():
            if field_name == "config":
                # Config is already handled above
                continue
                
            if not in_bytes:
                value = service_data.get(field_name)
            else:
                value = service_data.get(field_name.encode("utf-8"))
            if value is None:
                converted_data[field_name] = None
            elif field_info.annotation in {str, Optional[str]}:
                converted_data[field_name] = (
                    value if isinstance(value, str) else value.decode("utf-8")
                )
            elif field_info.annotation in {list, List[str], Optional[List[str]]}:
                converted_data[field_name] = (
                    value.split(",")
                    if isinstance(value, str)
                    else value.decode("utf-8").split(",")
                )
            else:
                value_str = value if isinstance(value, str) else value.decode("utf-8")
                converted_data[field_name] = json.loads(value_str)
        return cls.model_validate(converted_data)

    @classmethod
    def model_validate(cls, data):
        data = data.copy()
        if "config" in data and data["config"] is not None:
            data["config"] = ServiceConfig.model_validate(data["config"])
        return super().model_validate(data)


class RemoteService(ServiceInfo):
    pass


class UserTokenInfo(BaseModel):
    """Represent user profile."""

    token: constr(max_length=4096)  # type: ignore
    workspace: Optional[str] = None
    expires_in: Optional[int] = None
    email: Optional[EmailStr] = None
    email_verified: Optional[bool] = None
    name: Optional[constr(max_length=64)] = None  # type: ignore
    nickname: Optional[constr(max_length=64)] = None  # type: ignore
    user_id: Optional[constr(max_length=64)] = None  # type: ignore
    picture: Optional[AnyHttpUrl] = None


class UserPermission(str, Enum):
    """Represent the permission of the workspace."""

    read = "r"
    read_write = "rw"
    admin = "a"


class ScopeInfo(BaseModel):
    """Represent scope info."""

    model_config = ConfigDict(extra="allow")

    current_workspace: Optional[str] = None
    workspaces: Optional[Dict[str, UserPermission]] = {}
    client_id: Optional[str] = None
    extra_scopes: Optional[List[str]] = []  # extra scopes


class UserInfo(BaseModel):
    """Represent user info."""

    id: str
    roles: List[str]
    is_anonymous: bool
    scope: Optional[ScopeInfo] = None
    email: Optional[EmailStr] = None
    parent: Optional[str] = None
    expires_at: Optional[float] = None
    current_workspace: Optional[str] = None
    _metadata: Dict[str, Any] = PrivateAttr(
        default_factory=lambda: {}
    )  # e.g. s3 credential

    def get_workspace(self):
        return f"ws-user-{self.id}"
    
    @classmethod
    def from_context(cls, context: Dict[str, Any]):
        """Create a user info from a context."""
        # context contains 'user' and 'ws'
        user_info = cls.model_validate(context["user"])
        user_info.current_workspace = context.get("ws")
        return user_info

    def get_metadata(self, key=None) -> Dict[str, Any]:
        """Return the metadata."""
        if key:
            return self._metadata.get(key)
        return self._metadata

    def set_metadata(self, key, value):
        """Set the metadata."""
        self._metadata[key] = value

    def get_permission(self, workspace: str):
        """Get the workspace permission."""
        if not self.scope:
            return None
        assert isinstance(workspace, str)
        if self.scope.workspaces.get("*"):
            return self.scope.workspaces["*"]
        return self.scope.workspaces.get(workspace, None)

    def check_permission(self, workspace: str, minimal_permission: UserPermission):
        permission = self.get_permission(workspace)
        if not permission:
            return False
        if minimal_permission == UserPermission.read:
            if permission in [
                UserPermission.read,
                UserPermission.read_write,
                UserPermission.admin,
            ]:
                return True
        elif minimal_permission == UserPermission.read_write:
            if permission in [UserPermission.read_write, UserPermission.admin]:
                return True
        elif minimal_permission == UserPermission.admin:
            if permission == UserPermission.admin:
                return True

        return False


class ClientInfo(BaseModel):
    """Represent service."""

    id: str
    parent: Optional[str] = None
    name: Optional[str] = None
    workspace: str
    services: List[SerializeAsAny[ServiceInfo]] = []
    user_info: UserInfo

    @classmethod
    def model_validate(cls, data):
        data = data.copy()
        data["user_info"] = UserInfo.model_validate(data["user_info"])
        data["services"] = [
            ServiceInfo.model_validate(service) for service in data["services"]
        ]
        return super().model_validate(data)


class Artifact(BaseModel):
    """Represent resource description file object."""

    model_config = ConfigDict(extra="allow")

    type: Optional[str] = "generic"
    format_version: str = "0.2.1"
    name: Optional[str] = None
    id: Optional[str] = None
    description: Optional[str] = None
    tags: Optional[List[str]] = None
    documentation: Optional[str] = None
    covers: Optional[List[str]] = None
    badges: Optional[List[str]] = None
    authors: Optional[List[Dict[str, str]]] = None
    attachments: Optional[Dict[str, List[Any]]] = None
    files: Optional[List[Dict[str, Any]]] = None
    config: Optional[Dict[str, Any]] = None
    version: Optional[str] = "0.1.0"
    links: Optional[List[str]] = None
    maintainers: Optional[List[Dict[str, str]]] = None
    license: Optional[str] = None
    git_repo: Optional[str] = None
    source: Optional[str] = None
    config: Optional[Dict[str, Any]] = None

    @classmethod
    def model_validate(cls, data):
        data = data.copy()
        if "services" in data and data["services"] is not None:
            data["services"] = [
                ServiceInfo.model_validate(service) for service in data["services"]
            ]
        return super().model_validate(data)


class CollectionArtifact(Artifact):
    """Represent collection artifact."""

    type: Optional[str] = "collection"
    collection: Optional[List[str]] = []
    collection_schema: Optional[Dict[str, Any]] = None

    @classmethod
    def model_validate(cls, data):
        data = data.copy()
        if "collection" in data and data["collection"] is not None:
            data["collection"] = [
                CollectionArtifact.model_validate(artifact)
                for artifact in data["collection"]
            ]
        if "collection_schema" in data and data["collection_schema"] is not None:
            # make sure the schema is a valid json schema
            jsonschema.Draft7Validator.check_schema(data["collection_schema"])
        return super().model_validate(data)


class ApplicationManifest(Artifact):
    """Represent application artifact."""

    passive: Optional[bool] = False
    dependencies: Optional[List[Any]] = []
    requirements: Optional[List[str]] = []
    api_version: Optional[str] = "0.1.0"
    icon: Optional[str] = None
    env: Optional[Union[str, Dict[str, Any]]] = None
    type: Optional[str] = "application"
    entry_point: Optional[str] = None  # entry point for the application
    daemon: Optional[bool] = False  # whether the application is a daemon
    singleton: Optional[bool] = False  # whether the application is a singleton
    services: Optional[List[SerializeAsAny[ServiceInfo]]] = None  # for application
    startup_config: Optional[Dict[str, Any]] = None  # default startup configuration
    service_selection_mode: Optional[str] = (
        None  # default service selection mode for multiple instances
    )
    startup_context: Optional[Dict[str, Any]] = None  # context from installation time
    source_hash: Optional[str] = None  # hash of the source code for singleton checking
    autoscaling: Optional[AutoscalingConfig] = None  # autoscaling configuration


class ServiceTypeInfo(BaseModel):
    """Represent service type info."""

    id: str
    name: str
    definition: Dict[str, Any]
    description: Optional[str] = None
    config: Optional[Dict[str, Any]] = {}
    docs: Optional[str] = None


class WorkspaceInfo(BaseModel):
    """Represent a workspace."""

    type: str = "workspace"
    id: Optional[str] = None  # we will use name as id if not provided
    name: str
    description: Optional[str] = None
    persistent: Optional[bool] = False
    owners: Optional[List[str]] = []
    read_only: Optional[bool] = False
    icon: Optional[str] = None
    covers: Optional[List[str]] = None
    docs: Optional[str] = None
    service_types: Optional[Dict[str, ServiceTypeInfo]] = {}
    config: Optional[Dict[str, Any]] = {}
    status: Optional[Dict[str, Any]] = None

    def __init__(self, **data):
        super().__init__(**data)
        if self.id is None:
            self.id = self.name

    @classmethod
    def model_validate(cls, data):
        data = data.copy()
        return super().model_validate(data)
    
    def owned_by(self, user_info: Union[UserInfo, str]):
        if isinstance(user_info, str):
            return user_info in self.owners
        # check if user_info.id or user_info.email is in the owners list
        if user_info.id in self.owners or user_info.email in self.owners:
            return True
        return False


class TokenConfig(BaseModel):
    expires_in: Optional[int] = Field(None, description="Expiration time in seconds")
    workspace: Optional[str] = Field(None, description="Workspace name")
    permission: Optional[str] = Field(
        "read_write",
        description="Permission level",
        pattern="^(read|read_write|admin)$",
    )
    extra_scopes: Optional[List[str]] = Field(None, description="List of extra scopes")
    client_id: Optional[str] = Field(
        None,
        description="Optional client ID to restrict the token to a specific client",
    )

    @field_validator("extra_scopes")
    @classmethod
    def validate_scopes(cls, v):
        if ":" in v and v.count(":") == 1:
            prefix = v.split(":")[0]
            if prefix in ["ws", "cid"]:
                raise ValueError("Invalid scope, cannot start with ws or cid")
        return v


background_tasks = set()


class RedisRPCConnection:
    """Represent a Redis connection for handling RPC-like messaging."""
    
    _connections = {}  # Global registry of active connections: {workspace/client_id: connection}

    _counter = Counter("rpc_call_total", "Total RPC calls across all workspaces")
    _client_request_counter = Counter(
        "client_requests_total",
        "Total requests from all clients"
    )
    _client_load_gauge = Gauge(
        "client_load_current",
        "Current load (requests per minute)"
    )
    _connections_created_total = Counter(
        "redis_rpc_connections_created_total",
        "Total RPC connections created",
    )
    _connections_closed_total = Counter(
        "redis_rpc_connections_closed_total",
        "Total RPC connections closed",
    )
    _active_connections_gauge = Gauge(
        "redis_rpc_active_connections",
        "Current active RPC connections",
    )
    _created_total_int = 0
    _closed_total_int = 0

    @classmethod
    def get_metrics_snapshot(cls) -> dict:
        return {
            "rpc_connections": {
                "created_total": cls._created_total_int,
                "closed_total": cls._closed_total_int,
                "active": len(cls._connections),
            }
        }
    _tracker = None

    @classmethod
    def set_activity_tracker(cls, tracker: ActivityTracker):
        cls._tracker = tracker

    def __init__(
        self,
        event_bus: EventBus,
        workspace: str,
        client_id: str,
        user_info: UserInfo,
        manager_id: str,
        readonly: bool = False,
    ):
        """Initialize Redis RPC Connection."""
        assert workspace and "/" not in client_id, "Invalid workspace or client ID"
        self._workspace = workspace
        self._client_id = client_id
        self._user_info = user_info.model_dump()
        self._stop = False
        self._event_bus = event_bus
        self._handle_connected = None
        self._handle_disconnected = None
        self._handle_message = None
        self.manager_id = manager_id
        self._subscriptions = set()  # Local subscription state
        self._readonly = readonly  # Store readonly flag for security checks
        
        # Register this connection in the global registry
        connection_key = f"{self._workspace}/{self._client_id}"
        RedisRPCConnection._connections[connection_key] = self
        # Metrics
        RedisRPCConnection._connections_created_total.inc()
        RedisRPCConnection._created_total_int += 1
        RedisRPCConnection._active_connections_gauge.set(len(RedisRPCConnection._connections))
        
        # Register this client for targeted subscriptions
        # We'll register this asynchronously in on_message to avoid blocking
        self._registration_task = None

    def subscribe(self, event_type: str):
        """Subscribe to an event type."""
        self._subscriptions.add(event_type)
        logger.debug(f"Client {self._workspace}/{self._client_id} subscribed to: {event_type}")

    def unsubscribe(self, event_type: str):
        """Unsubscribe from an event type."""
        self._subscriptions.discard(event_type)
        logger.debug(f"Client {self._workspace}/{self._client_id} unsubscribed from: {event_type}")

    def on_disconnected(self, handler):
        """Register a disconnection event handler."""
        self._handle_disconnected = handler

    def on_connected(self, handler):
        """Register a connection open event handler."""
        self._handle_connected = handler
        assert inspect.iscoroutinefunction(
            handler
        ), "Connect handler must be a coroutine"

    def on_message(self, handler: Callable):
        """Set message handler."""
        self._handle_message = handler
        # Direct messages: always forward
        self._event_bus.on(f"{self._workspace}/{self._client_id}:msg", handler)
        
        # Broadcast messages: filter by subscription
        async def filtered_handler(message):
            # Extract message content to check event type
            message_dict = message
            if isinstance(message, bytes):
                try:
                    unpacker = msgpack.Unpacker(io.BytesIO(message))
                    message_dict = unpacker.unpack()
                except Exception:
                    # If we can't unpack, forward anyway to avoid breaking existing functionality
                    result = handler(message)
                    if asyncio.iscoroutine(result):
                        await result
                    return
            
            event_type = message_dict.get("type")
            if event_type and event_type in self._subscriptions:
                result = handler(message)  # Forward to client
                if asyncio.iscoroutine(result):
                    await result
            # else: ignore (save bandwidth)
        
        # Store filtered_handler reference for proper cleanup
        self._filtered_handler = filtered_handler
        
        self._event_bus.on(f"{self._workspace}/*:msg", filtered_handler)
        
        # Register this client for targeted event subscriptions
        async def register_client():
            await self._event_bus.register_local_client(self._workspace, self._client_id)
            await self._event_bus.subscribe_to_client_events(self._workspace, self._client_id)
            logger.debug(f"Registered and subscribed to events for {self._workspace}/{self._client_id}")
        
        self._registration_task = asyncio.create_task(register_client())
        background_tasks.add(self._registration_task)
        self._registration_task.add_done_callback(background_tasks.discard)
    
        if self._handle_connected:
            task = asyncio.create_task(self._handle_connected(self))
            background_tasks.add(task)
            task.add_done_callback(background_tasks.discard)

    async def emit_message(self, data: Union[dict, bytes]):
        """Send message after packing additional info."""
        assert isinstance(data, bytes), "Data must be bytes"
        if self._stop:
            raise ValueError(
                f"Connection has already been closed (client: {self._workspace}/{self._client_id})"
            )
        unpacker = msgpack.Unpacker(io.BytesIO(data))
        message = unpacker.unpack()
        pos = unpacker.tell()
        target_id = message.get("to")
        
        # Security check: Block broadcast messages for readonly clients
        if self._readonly and target_id == "*":
            raise PermissionError(
                f"Read-only client {self._workspace}/{self._client_id} cannot broadcast messages. "
                f"Only point-to-point messages are allowed for read-only clients."
            )
        
        # Handle broadcast messages within workspace
        if target_id == "*":
            # Convert * to workspace/* for proper workspace isolation
            target_id = f"{self._workspace}/*"
        elif "/" not in target_id:
            if "/ws-" in target_id:
                raise ValueError(
                    f"Invalid target ID: {target_id}, it appears that the target is a workspace manager (target_id should starts with */)"
                )
            target_id = f"{self._workspace}/{target_id}"

        source_id = f"{self._workspace}/{self._client_id}"

        # Determine the workspace for the context
        # If the user has a current_workspace set, use that (preserves caller's workspace)
        # Otherwise fall back to the connection's workspace
        if self._workspace == "*":
            # For system connections, check if user has a current_workspace
            user_current_ws = self._user_info.get("current_workspace") or (
                self._user_info.get("scope", {}).get("current_workspace") if isinstance(self._user_info.get("scope"), dict) else None
            )
            if user_current_ws and user_current_ws != "*":
                # Use the user's current workspace (preserves caller's context)
                context_workspace = user_current_ws
            else:
                # Fall back to target's workspace for system connections without specific workspace
                context_workspace = target_id.split("/")[0]
        else:
            # Normal client connections use their own workspace
            context_workspace = self._workspace
        
        message.update(
            {
                "ws": context_workspace,
                "to": target_id,
                "from": source_id,
                "user": self._user_info,
            }
        )

        packed_message = msgpack.packb(message) + data[pos:]
        
        # Use Redis event bus routing (local handlers are attached there)
        await self._event_bus.emit(f"{target_id}:msg", packed_message)
            
        # Increment counters without creating per-workspace/client labels
        RedisRPCConnection._counter.inc()
        RedisRPCConnection._client_request_counter.inc()

        # Update load based on message rate (requests per minute) only for load balancing enabled clients
        if self._is_load_balancing_enabled():
            self._update_load_metric()

        if RedisRPCConnection._tracker:
            await RedisRPCConnection._tracker.reset_timer(
                self._workspace + "/" + self._client_id, "client"
            )

    def _is_load_balancing_enabled(self):
        """Check if load balancing is enabled for this client."""
        return self._client_id.endswith("__rlb")

    def _update_load_metric(self):
        """Update the load metric based on message rate (requests per minute)."""
        try:
            current_time = time.time()
            client_key = f"{self._workspace}/{self._client_id}"
            # Maintain our own per-client request counters
            if not hasattr(RedisRPCConnection, "_client_metrics"):
                RedisRPCConnection._client_metrics = {}

            metrics = RedisRPCConnection._client_metrics.get(client_key)
            if metrics is None:
                metrics = {
                    "last_time": current_time,
                    "last_requests": 0,
                }
                RedisRPCConnection._client_metrics[client_key] = metrics

            # Increment local request counter
            metrics["last_requests"] += 1

            # Compute RPM over a 60s window
            time_diff = current_time - metrics["last_time"]
            if time_diff >= 60:
                rpm = metrics["last_requests"] / (time_diff / 60.0)
                # Set gauge value without creating per-client labels
                RedisRPCConnection._client_load_gauge.set(rpm)
                metrics["last_time"] = current_time
                metrics["last_requests"] = 0
        except Exception as e:
            logger.warning("Failed to update load metric: %s", e)

    def update_load(self, load_value: float):
        """Update the current load for this client."""
        if self._is_load_balancing_enabled():
            # Set gauge value without creating per-client labels
            RedisRPCConnection._client_load_gauge.set(load_value)

    @classmethod
    def get_connection(cls, workspace: str, client_id: str):
        """Get a connection by workspace and client_id."""
        connection_key = f"{workspace}/{client_id}"
        return cls._connections.get(connection_key)

    @classmethod
    def get_client_load(cls, workspace: str, client_id: str) -> float:
        """Get the current load for a specific client (requests per minute)."""
        try:
            # Only return load for load balancing enabled clients
            if not client_id.endswith("__rlb"):
                return 0.0

            # Get load from internal tracking instead of creating labels
            client_key = f"{workspace}/{client_id}"
            if hasattr(cls, "_client_metrics") and client_key in cls._client_metrics:
                metrics = cls._client_metrics[client_key]
                current_time = time.time()
                time_diff = current_time - metrics["last_time"]
                if time_diff > 0:
                    return metrics["last_requests"] / (time_diff / 60.0)
            return 0.0
        except Exception:
            return 0.0


    async def disconnect(self, reason=None):
        """Balanced bulletproof disconnect - zero leaks without server instability."""
        # Mark as stopped
        self._stop = True
        
<<<<<<< HEAD
        # Unregister this connection from the global registry
        connection_key = f"{self._workspace}/{self._client_id}"
        RedisRPCConnection._connections.pop(connection_key, None)
        # Metrics
        RedisRPCConnection._connections_closed_total.inc()
        RedisRPCConnection._closed_total_int += 1
        RedisRPCConnection._active_connections_gauge.set(len(RedisRPCConnection._connections))
        
        # Clean up event handlers
        if self._handle_message:
            self._event_bus.off(
                f"{self._workspace}/{self._client_id}:msg", self._handle_message
            )
            self._event_bus.off(f"{self._workspace}/*:msg", self._handle_message)
            self._handle_message = None

        # Clean up subscriptions
        if hasattr(self, '_subscriptions'):
            self._subscriptions.clear()
=======
        # PRIORITY 1: Clean filtered_handler (the main leak source)
        if hasattr(self, '_filtered_handler') and self._filtered_handler:
            try:
                if hasattr(self, '_event_bus') and self._event_bus:
                    self._event_bus.off(f"{self._workspace}/*:msg", self._filtered_handler)
                logger.debug(f"Unregistered filtered_handler for {self._workspace}/{self._client_id}")
            except Exception as e:
                logger.debug(f"Error unregistering filtered_handler: {e}")
            finally:
                self._filtered_handler = None  # ALWAYS clear the reference
        
        # PRIORITY 2: Clear other circular references (but more gently)
        # NOTE: We don't clear self._event_bus here anymore as it's needed later
        try:
            # Only clear references that are safe to clear
            if getattr(self, '_stop', False):  # Only if actually stopping
                # Don't clear _event_bus yet - it's needed for cleanup operations below
                self._registration_task = None
                self._subscriptions = None
                self._handle_connected = None
                self._handle_disconnected = None
        except Exception as e:
            logger.debug(f"Error clearing circular references: {e}")
>>>>>>> 7fc6bbe6
        
        # PRIORITY 3: Clear RPC references (but less aggressively)
        try:
<<<<<<< HEAD
            # Cancel registration task if still running
            if self._registration_task and not self._registration_task.done():
                self._registration_task.cancel()
                self._registration_task = None
=======
            cleared_refs = 0
            # Only check a limited number of objects to avoid performance issues
            objects_checked = 0
            for obj in gc.get_objects():
                if objects_checked > 1000:  # Limit to first 1000 objects
                    break
                objects_checked += 1
                
                if obj.__class__.__name__ == 'RPC':
                    if hasattr(obj, '_connection') and obj._connection is self:
                        obj._connection = None
                        cleared_refs += 1
                    if (hasattr(obj, '_emit_message') and 
                        hasattr(obj._emit_message, '__self__') and 
                        obj._emit_message.__self__ is self):
                        async def _emit_disconnected(data):
                            raise RuntimeError("Connection has been disconnected")
                        obj._emit_message = _emit_disconnected
                        cleared_refs += 1
>>>>>>> 7fc6bbe6
            
            if cleared_refs > 0:
                logger.debug(f"Cleared {cleared_refs} RPC references for {self._workspace}/{self._client_id}")
                
        except Exception as e:
<<<<<<< HEAD
            logger.warning(f"Error during client cleanup: {e}")
    
        logger.debug(
            f"Redis Connection Disconnected: {self._workspace}/{self._client_id}"
        )
        
        # Clean up disconnection handler
        if self._handle_disconnected:
            try:
                await self._handle_disconnected(reason)
            except Exception as e:
                logger.warning(f"Error in disconnect handler: {e}")
            finally:
                self._handle_disconnected = None

        # Clean up activity tracker
        if RedisRPCConnection._tracker:
            # Only remove from tracker if it was registered
            entity_id = self._workspace + "/" + self._client_id
            if RedisRPCConnection._tracker.is_registered(entity_id, "client"):
                await RedisRPCConnection._tracker.remove_entity(entity_id, "client")

        # 🔧 MEMORY LEAK FIX: Break circular references to enable garbage collection
        try:
            # Clear event bus reference to break circular dependency
            self._event_bus = None
            
            # Clear registration task reference (already cancelled above)
            self._registration_task = None
            
            # Clear subscriptions reference (already cleared above, now remove reference)
            if hasattr(self, '_subscriptions'):
                self._subscriptions = set()
                
            # Ensure all handler references are cleared
            self._handle_message = None
            self._handle_disconnected = None
            
        except Exception as e:
            logger.warning(f"Error breaking circular references during disconnect: {e}")
        
        # Trigger garbage collection if many connections have been cleaned up recently
        # This helps ensure leaked objects are actually freed from memory
        if RedisRPCConnection._closed_total_int % 100 == 0:  # Every 100 disconnections
            try:
                import gc
                collected = gc.collect()
                if collected > 0:
                    logger.debug(f"Garbage collected {collected} objects after connection cleanup")
            except Exception as e:
                logger.debug(f"Error during garbage collection: {e}")

        # Clean up load gauge metrics for load balancing enabled clients
        if self._is_load_balancing_enabled():
            client_key = f"{self._workspace}/{self._client_id}"
            if (
                hasattr(RedisRPCConnection, "_client_metrics")
                and client_key in RedisRPCConnection._client_metrics
            ):
                del RedisRPCConnection._client_metrics[client_key]

            RedisRPCConnection._client_load_gauge.set(0)
        
        # Clear all references to prevent circular references
        self._event_bus = None
        self._handle_connected = None
        self._handle_disconnected = None
=======
            logger.debug(f"Error clearing RPC references: {e}")
        
        # Standard disconnect logic (preserved)
        try:
            # Unregister this connection from the global registry
            connection_key = f"{self._workspace}/{self._client_id}"
            RedisRPCConnection._connections.pop(connection_key, None)
            
            # Update metrics
            RedisRPCConnection._connections_closed_total.inc()
            RedisRPCConnection._closed_total_int += 1
            RedisRPCConnection._active_connections_gauge.set(len(RedisRPCConnection._connections))
            
            # Clean up direct message handler
            if self._handle_message and self._event_bus:
                try:
                    self._event_bus.off(f"{self._workspace}/{self._client_id}:msg", self._handle_message)
                    self._handle_message = None
                except Exception:
                    # Clear reference even if unregistering fails
                    self._handle_message = None
            else:
                # Just clear the reference if event_bus is not available
                self._handle_message = None
            
            # Unregister this client from local routing and unsubscribe from events
            try:
                # Cancel registration task if still running
                if self._registration_task and not self._registration_task.done():
                    self._registration_task.cancel()
                
                # Unsubscribe from client events and unregister
                # Check if event_bus is still available (not cleared by previous cleanup)
                if self._event_bus:
                    await self._event_bus.unsubscribe_from_client_events(self._workspace, self._client_id)
                    await self._event_bus.unregister_local_client(self._workspace, self._client_id)
                    logger.debug(f"Unsubscribed and unregistered {self._workspace}/{self._client_id}")
                else:
                    logger.debug(f"Event bus already cleared for {self._workspace}/{self._client_id}")
            except Exception as e:
                logger.warning(f"Error during client cleanup: {e}")
        
            logger.debug(f"Redis Connection Disconnected: {self._workspace}/{self._client_id}")
            
            # Handle disconnection callback
            if self._handle_disconnected:
                try:
                    await self._handle_disconnected(reason)
                except Exception as e:
                    logger.warning(f"Error in disconnect handler: {e}")

            # Activity tracker cleanup
            if RedisRPCConnection._tracker:
                try:
                    entity_id = self._workspace + "/" + self._client_id
                    if RedisRPCConnection._tracker.is_registered(entity_id, "client"):
                        await RedisRPCConnection._tracker.remove_entity(entity_id, "client")
                except Exception as e:
                    logger.warning(f"Error removing from tracker: {e}")

            # Clean up load gauge metrics for load balancing enabled clients
            if self._is_load_balancing_enabled():
                try:
                    client_key = f"{self._workspace}/{self._client_id}"
                    if (
                        hasattr(RedisRPCConnection, "_client_metrics")
                        and client_key in RedisRPCConnection._client_metrics
                    ):
                        del RedisRPCConnection._client_metrics[client_key]
                    RedisRPCConnection._client_load_gauge.set(0)
                except Exception as e:
                    logger.warning(f"Error cleaning load metrics: {e}")
                    
        except Exception as e:
            logger.warning(f"Standard disconnect logic error: {e}")
        
        # Gentle garbage collection (only occasionally)
        try:
            if RedisRPCConnection._closed_total_int % 20 == 0:  # Every 20 disconnects
                collected = gc.collect()
                if collected > 0:
                    logger.debug(f"Garbage collected {collected} objects")
        except Exception as e:
            logger.debug(f"GC error: {e}")
        
        # FINALLY: Clear event_bus reference after all operations are done
        # This must be last to avoid NoneType errors during cleanup
        self._event_bus = None
        
        logger.debug(f"Balanced bulletproof disconnect completed for {self._workspace}/{self._client_id}")
>>>>>>> 7fc6bbe6


class RedisEventBus:
    """Represent a redis event bus."""

    _counter = Counter(
        "event_bus", "Counts the events on the redis event bus", ["event", "status"]
    )
    _messages_processed_total = Counter(
        "redis_eventbus_messages_processed_total",
        "Total messages processed by RedisEventBus",
    )
    _pubsub_latency = Gauge(
        "redis_pubsub_latency_seconds",
        "Redis pubsub latency in seconds",
    )
    _active_pubsub_connections = Gauge(
        "redis_eventbus_active_pubsub_connections",
        "Current active Redis pubsub connections",
    )
    _pubsub_connections_created_total = Counter(
        "redis_eventbus_pubsub_connections_created_total",
        "Total Redis pubsub connections created",
    )
    _pubsub_connections_closed_total = Counter(
        "redis_eventbus_pubsub_connections_closed_total",
        "Total Redis pubsub connections closed",
    )
    _patterns_subscribed_total = Counter(
        "redis_eventbus_patterns_subscribed_total",
        "Total pattern subscriptions through RedisEventBus",
    )
    _patterns_unsubscribed_total = Counter(
        "redis_eventbus_patterns_unsubscribed_total",
        "Total pattern unsubscriptions through RedisEventBus",
    )
    _active_local_clients_gauge = Gauge(
        "redis_eventbus_local_clients",
        "Current number of local clients known to RedisEventBus",
    )
    _active_patterns_gauge = Gauge(
        "redis_eventbus_active_patterns",
        "Current number of active subscribed patterns",
    )
    _reconnect_attempts_total = Counter(
        "redis_eventbus_reconnect_attempts_total",
        "Total reconnect attempts for RedisEventBus pubsub",
    )
    # mirror values for admin metrics snapshot (int counters)
    _messages_processed_total_int = 0
    _pubsub_connections_created_total_int = 0
    _pubsub_connections_closed_total_int = 0
    _patterns_subscribed_total_int = 0
    _patterns_unsubscribed_total_int = 0
    _reconnect_attempts_total_int = 0

    @classmethod
    def get_metrics_snapshot(cls, instance: "RedisEventBus") -> dict:
        return {
            "eventbus": {
                "messages_processed_total": cls._messages_processed_total_int,
                "pubsub_connections": {
                    "created_total": cls._pubsub_connections_created_total_int,
                    "closed_total": cls._pubsub_connections_closed_total_int,
                    "active": 1 if instance._pubsub else 0,
                },
                "patterns": {
                    "subscribed_total": cls._patterns_subscribed_total_int,
                    "unsubscribed_total": cls._patterns_unsubscribed_total_int,
                    "active": len(instance._subscribed_patterns),
                },
                "local_clients": len(instance._local_clients),
                "reconnect_attempts_total": cls._reconnect_attempts_total_int,
            }
        }

    def __init__(self, redis) -> None:
        """Initialize the event bus."""
        self._redis = redis
        self._handle_connected = None
        self._stop = False
        self._local_event_bus = EventBus(logger)
        self._redis_event_bus = EventBus(logger)
        # Track local clients for optimized routing
        self._local_clients = set()  # Set of "workspace/client_id" strings
        self._subscribed_patterns = set()  # Track which patterns we've subscribed to
        self._pubsub = None  # Store the pubsub object for dynamic subscriptions
        # Ensure latency gauge exists in /metrics even if not updated elsewhere
        try:
            RedisEventBus._pubsub_latency.set(0)
        except Exception:
            pass
        # Health and circuit breaker state
        self._consecutive_failures = 0
        self._max_failures = int(os.environ.get("HYPHA_EVENTBUS_MAX_FAILURES", "5"))
        self._circuit_breaker_open = False
        self._last_successful_connection: Optional[float] = None

    async def register_local_client(self, workspace: str, client_id: str):
        """Register a local client for optimized event routing."""
        client_key = f"{workspace}/{client_id}"
        self._local_clients.add(client_key)
        logger.debug(f"Registered local client: {client_key}")
        # metrics
        try:
            RedisEventBus._active_local_clients_gauge.set(len(self._local_clients))
        except Exception:
            pass

    async def unregister_local_client(self, workspace: str, client_id: str):
        """Unregister a local client."""
        client_key = f"{workspace}/{client_id}"
        self._local_clients.discard(client_key)
        logger.debug(f"Unregistered local client: {client_key}")
        try:
            RedisEventBus._active_local_clients_gauge.set(len(self._local_clients))
        except Exception:
            pass

    async def subscribe_to_client_events(self, workspace: str, client_id: str):
        """Subscribe to events for a specific client using targeted prefix."""
        client_key = f"{workspace}/{client_id}"
        # Subscribe to targeted messages for this client
        pattern = f"targeted:{client_key}:*"
        if pattern not in self._subscribed_patterns:
            # Record desired subscription regardless of pubsub availability
            self._subscribed_patterns.add(pattern)
            RedisEventBus._active_patterns_gauge.set(len(self._subscribed_patterns))
            if self._pubsub and not self._circuit_breaker_open:
                try:
                    # Add timeout to prevent hanging on Redis connection issues
                    await asyncio.wait_for(self._pubsub.psubscribe(pattern), timeout=5.0)
                    logger.debug("Subscribed to client events: %s", pattern)
                    RedisEventBus._patterns_subscribed_total.inc()
                    RedisEventBus._patterns_subscribed_total_int += 1
                    # Mark successful operation
                    self._consecutive_failures = 0
                except asyncio.TimeoutError:
                    logger.warning("Timeout subscribing to client events %s", pattern)
                    self._consecutive_failures += 1
                    if self._consecutive_failures >= self._max_failures:
                        self._circuit_breaker_open = True
                except Exception as e:
                    logger.warning("Failed to subscribe to client events %s: %s", pattern, e)
                    self._consecutive_failures += 1
                    if self._consecutive_failures >= self._max_failures:
                        self._circuit_breaker_open = True

    async def unsubscribe_from_client_events(self, workspace: str, client_id: str):
        """Unsubscribe from events for a specific client."""
        client_key = f"{workspace}/{client_id}"
        patterns_to_remove = []
        
        # Find all patterns related to this client
        for pattern in list(self._subscribed_patterns):
            if client_key in pattern:
                patterns_to_remove.append(pattern)
        
        # Unsubscribe from all related patterns
        for pattern in patterns_to_remove:
            if self._pubsub:
                try:
                    await self._pubsub.punsubscribe(pattern)
                    RedisEventBus._patterns_unsubscribed_total.inc()
                    RedisEventBus._patterns_unsubscribed_total_int += 1
                    logger.debug(f"Unsubscribed from pattern: {pattern}")
                except Exception as e:
                    logger.warning("Failed to unsubscribe from client events %s: %s", pattern, e)
            self._subscribed_patterns.discard(pattern)
        
        RedisEventBus._active_patterns_gauge.set(len(self._subscribed_patterns))

    def is_local_client(self, workspace: str, client_id: str) -> bool:
        """Check if a client is local to this server instance."""
        client_key = f"{workspace}/{client_id}"
        return client_key in self._local_clients
    
    async def cleanup_orphaned_patterns(self):
        """Clean up orphaned patterns that may have accumulated."""
        if not self._pubsub:
            return
            
        # Get current active patterns from Redis
        try:
            # This is a best-effort cleanup - we can't easily get Redis pubsub state
            # So we'll clean up patterns that are clearly orphaned
            patterns_to_clean = []
            for pattern in list(self._subscribed_patterns):
                # Check if pattern looks like it's for a disconnected client
                if "targeted:" in pattern and ":" in pattern:
                    parts = pattern.split(":")
                    if len(parts) >= 3:
                        workspace_client = parts[1]
                        if "/" in workspace_client:
                            workspace, client_id = workspace_client.split("/", 1)
                            # Check if this client is still in our local clients
                            if not self.is_local_client(workspace, client_id):
                                patterns_to_clean.append(pattern)
            
            # Clean up orphaned patterns
            for pattern in patterns_to_clean:
                try:
                    await self._pubsub.punsubscribe(pattern)
                    self._subscribed_patterns.discard(pattern)
                    logger.debug(f"Cleaned up orphaned pattern: {pattern}")
                except Exception as e:
                    logger.warning(f"Failed to clean up orphaned pattern {pattern}: {e}")
            
            RedisEventBus._active_patterns_gauge.set(len(self._subscribed_patterns))
            
        except Exception as e:
            logger.warning(f"Error during pattern cleanup: {e}")

    async def _ensure_subscription(self, workspace: str, client_id: str):
        """Ensure we're subscribed to events for a specific client if it's not local."""
        client_key = f"{workspace}/{client_id}"
        if not self.is_local_client(workspace, client_id):
            pattern = f"event:*:{client_key}:*"
            if pattern not in self._subscribed_patterns and self._pubsub:
                try:
                    await self._pubsub.psubscribe(pattern)
                    self._subscribed_patterns.add(pattern)
                    logger.debug(f"Subscribed to pattern: {pattern}")
                except Exception as e:
                    logger.warning(f"Failed to subscribe to pattern {pattern}: {e}")

    async def init(self):
        """Setup the event bus."""
        loop = asyncio.get_running_loop()
        self._ready = loop.create_future()
        self._loop = loop

        # Start the Redis subscription task
        self._subscribe_task = loop.create_task(self._subscribe_redis())

        # Wait for readiness signal
        await self._ready

    def on(self, event_name, func):
        """Register a callback for an event from Redis."""
        self._redis_event_bus.on(event_name, func)

    def off(self, event_name, func=None):
        """Unregister a callback for an event from Redis."""
        self._redis_event_bus.off(event_name, func)

    def once(self, event_name, func):
        """Register a callback for an event and remove it once triggered."""

        def once_wrapper(*args, **kwargs):
            result = func(*args, **kwargs)
            self._redis_event_bus.off(event_name, once_wrapper)
            return result

        self._redis_event_bus.on(event_name, once_wrapper)

    async def wait_for(self, event_name, match=None, timeout=None):
        """Wait for an event from either local or Redis event bus."""
        local_future = asyncio.create_task(
            self._local_event_bus.wait_for(event_name, match, timeout)
        )
        redis_future = asyncio.create_task(
            self._redis_event_bus.wait_for(event_name, match, timeout)
        )
        done, pending = await asyncio.wait(
            [local_future, redis_future], return_when=asyncio.FIRST_COMPLETED
        )
        for task in pending:
            task.cancel()
        return done.pop().result()

    def on_local(self, event_name, func):
        """Register a callback for a local event."""
        return self._local_event_bus.on(event_name, func)

    def off_local(self, event_name, func=None):
        """Unregister a callback for a local event."""
        return self._local_event_bus.off(event_name, func)

    def once_local(self, event_name, func):
        """Register a callback for a local event and remove it once triggered."""

        def once_wrapper(*args, **kwargs):
            result = func(*args, **kwargs)
            self._local_event_bus.off(event_name, once_wrapper)
            return result

        return self._local_event_bus.on(event_name, once_wrapper)

    async def wait_for_local(self, event_name, match=None, timeout=None):
        """Wait for local event."""
        return await self._local_event_bus.wait_for(event_name, match, timeout)

    async def emit_local(self, event_name, data=None):
        """Emit a local event."""
        if not self._ready.done():
            self._ready.set_result(True)
        local_task = self._local_event_bus.emit(event_name, data)
        if asyncio.iscoroutine(local_task):
            await local_task

    async def broadcast(self, workspace: str, event_type: str, data: dict):
        """Broadcast a system event to all clients in a workspace."""
        # First emit locally for local listeners (like apps system)
        local_emit_result = self.emit_local(event_type, data)
        if asyncio.iscoroutine(local_emit_result):
            await local_emit_result
        
        # Then emit to Redis for remote clients with wrapped message format
        message = {
            "type": event_type,
            "to": "*",
            "data": data
        }
        event_name = f"{workspace}/*:msg"
        emit_result = self.emit(event_name, message)
        if asyncio.iscoroutine(emit_result):
            await emit_result
    
    def emit(self, event_name, data):
        """Emit an event with smart routing using prefix-based system."""
        if not self._ready.done():
            self._ready.set_result(True)
        
        tasks = []

        # Always emit locally first
        local_task = self._local_event_bus.emit(event_name, data)
        if asyncio.iscoroutine(local_task):
            tasks.append(local_task)

        # Determine the appropriate prefix
        is_targeted_message = event_name.endswith(":msg") and "/" in event_name
        
        # Special case: broadcast messages (workspace/*:msg) should use broadcast prefix
        is_broadcast_message = event_name.endswith("/*:msg")
        
        if is_targeted_message and not is_broadcast_message:
            # Use targeted: prefix for specific client messages
            prefix = "targeted:"
            target_client = event_name[:-4]  # Remove ":msg" suffix
            if "/" in target_client:
                workspace, client_id = target_client.split("/", 1)
                if self.is_local_client(workspace, client_id):
                    logger.debug(f"Local client message detected: {target_client} (could be optimized)")
        else:
            # Use broadcast: prefix for broadcast messages and system events
            prefix = "broadcast:"

        # Emit to Redis with appropriate prefix
        if isinstance(data, dict):
            data = json.dumps(data).encode("utf-8")
            data_type_byte = b'd'
        elif isinstance(data, str):
            data = data.encode("utf-8")
            data_type_byte = b's'
        else:
            assert data and isinstance(
                data, (str, bytes)
            ), "Data must be a string or bytes"
            if isinstance(data, str):
                data = data.encode("utf-8")
            data_type_byte = b'b'
        
        # Use prefix-based channel naming with data type encoded in payload
        redis_channel = prefix + event_name
        payload = data_type_byte + data
        global_task = self._loop.create_task(
            self._redis.publish(redis_channel, payload)
        )
        tasks.append(global_task)

        if tasks:
            return asyncio.gather(*tasks)
        else:
            fut = asyncio.get_event_loop().create_future()
            fut.set_result(None)
            return fut

    async def stop(self):
        """Stop the event bus."""
        self._stop = True

        # Cancel tasks first
        if self._subscribe_task:
            self._subscribe_task.cancel()

        # Wait for tasks to complete
        try:
            await asyncio.gather(
                self._subscribe_task, return_exceptions=True
            )
        except asyncio.CancelledError:
            pass

    async def _subscribe_redis(self):
        """Handle Redis subscription with automatic reconnection."""
        cpu_count = os.cpu_count() or 1
        concurrent_tasks = cpu_count * 10
        logger.info(
            f"Starting Redis event bus with {concurrent_tasks} concurrent task processing"
        )

        while not self._stop:
            pubsub = None
            try:
                pubsub = self._redis.pubsub()
                self._pubsub = pubsub  # Store reference for dynamic subscriptions
                self._stop = False
                # metrics
                RedisEventBus._pubsub_connections_created_total.inc()
                RedisEventBus._pubsub_connections_created_total_int += 1
                RedisEventBus._active_pubsub_connections.set(1)
                semaphore = asyncio.Semaphore(concurrent_tasks)
                
                # Subscribe to all broadcast messages (server-wide events)
                await pubsub.psubscribe("broadcast:*")
                
                # Re-subscribe to any existing targeted client patterns
                for pattern in list(self._subscribed_patterns):
                    try:
                        await pubsub.psubscribe(pattern)
                        logger.debug(f"Re-subscribed to pattern: {pattern}")
                    except Exception as e:
                        logger.warning(f"Failed to re-subscribe to pattern {pattern}: {e}")
                        self._subscribed_patterns.discard(pattern)
                
                if not self._ready.done():
                    self._ready.set_result(True)
                self._counter.labels(event="subscription", status="success").inc()
                # Mark healthy on successful subscription
                self._last_successful_connection = time.time()
                self._consecutive_failures = 0
                self._circuit_breaker_open = False

                while not self._stop:
                    try:
                        msg = await pubsub.get_message(
                            ignore_subscribe_messages=True, timeout=0.2
                        )
                        if msg:
                            # channel = msg["channel"].decode("utf-8")  # not used
                            task = asyncio.create_task(
                                self._process_message(msg, semaphore)
                            )
                            background_tasks.add(task)
                            task.add_done_callback(background_tasks.discard)
                    except Exception as e:
                        logger.warning(f"Error getting message: {str(e)}")
                        self._counter.labels(
                            event="message_processing", status="failure"
                        ).inc()
                        # Count consecutive failures and trip breaker if necessary
                        self._consecutive_failures += 1
                        if self._consecutive_failures >= self._max_failures:
                            self._circuit_breaker_open = True
                        await asyncio.sleep(0.1)  # Prevent tight loop on errors

            except Exception as exp:
                logger.error(f"Subscription error: {str(exp)}")
                self._counter.labels(event="subscription", status="failure").inc()
                if not self._ready.done():
                    self._ready.set_exception(exp)
                # metrics
                RedisEventBus._reconnect_attempts_total.inc()
                RedisEventBus._reconnect_attempts_total_int += 1
                # Count consecutive failures and trip breaker if necessary
                self._consecutive_failures += 1
                if self._consecutive_failures >= self._max_failures:
                    self._circuit_breaker_open = True
                await asyncio.sleep(1)  # Prevent tight loop on connection errors
            finally:
                # Always clean up pubsub connection
                if pubsub:
                    try:
                        await pubsub.unsubscribe()
                        await pubsub.close()
                        # metrics
                        RedisEventBus._pubsub_connections_closed_total.inc()
                        RedisEventBus._pubsub_connections_closed_total_int += 1
                        RedisEventBus._active_pubsub_connections.set(0)
                    except Exception as e:
                        logger.warning(f"Error cleaning up pubsub connection: {str(e)}")
                self._pubsub = None
                # Don't clear subscribed_patterns here - we want to re-subscribe on reconnect

    async def _process_message(self, msg, semaphore):
        """Process a single message while respecting the semaphore."""
        async with semaphore:
            try:
                channel = msg["channel"].decode("utf-8") 
                RedisEventBus._counter.labels(event="*", status="processed").inc()
                RedisEventBus._messages_processed_total.inc()
                RedisEventBus._messages_processed_total_int += 1
                # Mark healthy upon receiving any message
                self._last_successful_connection = time.time()
                self._consecutive_failures = 0
                self._circuit_breaker_open = False

                # Handle prefix-based system with data type encoded in payload
                if channel.startswith("broadcast:") or channel.startswith("targeted:"):
                    # Extract event name from channel
                    if channel.startswith("broadcast:"):
                        event_type = channel[10:]  # len("broadcast:")
                    else:  # targeted:
                        event_type = channel[9:]   # len("targeted:")
                    
                    # Decode data type from first byte of payload
                    payload = msg["data"]
                    if len(payload) == 0:
                        logger.warning(f"Empty payload for channel: {channel}")
                        return
                        
                    data_type_byte = payload[:1]
                    data_payload = payload[1:]
                    
                    if data_type_byte == b'b':
                        # Binary data
                        data = data_payload
                    elif data_type_byte == b'd':
                        # JSON data
                        data = json.loads(data_payload)
                    elif data_type_byte == b's':
                        # String data
                        data = data_payload.decode("utf-8")
                    else:
                        logger.warning(f"Unknown data type byte: {data_type_byte} for channel: {channel}")
                        return
                    
                    await self._redis_event_bus.emit(event_type, data)
                    if ":" not in event_type:
                        RedisEventBus._counter.labels(
                            event=event_type, status="processed"
                        ).inc()
                else:
                    logger.info("Unknown channel: %s", channel)
            except Exception as exp:
                logger.exception(f"Error processing message: {exp}")
                RedisEventBus._counter.labels(
                    event="message_processing", status="error"
                ).inc()
                # Count consecutive failures and possibly open breaker
                self._consecutive_failures += 1
                if self._consecutive_failures >= self._max_failures:
                    self._circuit_breaker_open = True

    async def _check_pubsub_health(self, timeout: float = 2.0) -> bool:
        """Verify Redis pubsub round-trip health.

        This publishes a unique healthcheck event through Redis and waits for it
        to arrive via the Redis-backed event bus (not the local event bus).
        Returns True if the event is observed within the timeout.
        """
        try:
            if self._pubsub is None or self._circuit_breaker_open:
                return False

            event_name = f"healthcheck:{uuid.uuid4().hex}"
            loop = asyncio.get_running_loop()
            future: asyncio.Future = loop.create_future()

            def handler(_):
                if not future.done():
                    future.set_result(True)

            # Listen only on the Redis-backed event bus to avoid local short-circuiting
            self._redis_event_bus.on(event_name, handler)
            try:
                emit_result = self.emit(event_name, {"ts": time.time()})
                if asyncio.iscoroutine(emit_result):
                    await emit_result
                await asyncio.wait_for(future, timeout)
                return True
            finally:
                self._redis_event_bus.off(event_name, handler)
        except Exception:
            return False<|MERGE_RESOLUTION|>--- conflicted
+++ resolved
@@ -755,28 +755,7 @@
         """Balanced bulletproof disconnect - zero leaks without server instability."""
         # Mark as stopped
         self._stop = True
-        
-<<<<<<< HEAD
-        # Unregister this connection from the global registry
-        connection_key = f"{self._workspace}/{self._client_id}"
-        RedisRPCConnection._connections.pop(connection_key, None)
-        # Metrics
-        RedisRPCConnection._connections_closed_total.inc()
-        RedisRPCConnection._closed_total_int += 1
-        RedisRPCConnection._active_connections_gauge.set(len(RedisRPCConnection._connections))
-        
-        # Clean up event handlers
-        if self._handle_message:
-            self._event_bus.off(
-                f"{self._workspace}/{self._client_id}:msg", self._handle_message
-            )
-            self._event_bus.off(f"{self._workspace}/*:msg", self._handle_message)
-            self._handle_message = None
-
-        # Clean up subscriptions
-        if hasattr(self, '_subscriptions'):
-            self._subscriptions.clear()
-=======
+
         # PRIORITY 1: Clean filtered_handler (the main leak source)
         if hasattr(self, '_filtered_handler') and self._filtered_handler:
             try:
@@ -800,16 +779,10 @@
                 self._handle_disconnected = None
         except Exception as e:
             logger.debug(f"Error clearing circular references: {e}")
->>>>>>> 7fc6bbe6
+
         
         # PRIORITY 3: Clear RPC references (but less aggressively)
         try:
-<<<<<<< HEAD
-            # Cancel registration task if still running
-            if self._registration_task and not self._registration_task.done():
-                self._registration_task.cancel()
-                self._registration_task = None
-=======
             cleared_refs = 0
             # Only check a limited number of objects to avoid performance issues
             objects_checked = 0
@@ -829,81 +802,11 @@
                             raise RuntimeError("Connection has been disconnected")
                         obj._emit_message = _emit_disconnected
                         cleared_refs += 1
->>>>>>> 7fc6bbe6
             
             if cleared_refs > 0:
                 logger.debug(f"Cleared {cleared_refs} RPC references for {self._workspace}/{self._client_id}")
                 
         except Exception as e:
-<<<<<<< HEAD
-            logger.warning(f"Error during client cleanup: {e}")
-    
-        logger.debug(
-            f"Redis Connection Disconnected: {self._workspace}/{self._client_id}"
-        )
-        
-        # Clean up disconnection handler
-        if self._handle_disconnected:
-            try:
-                await self._handle_disconnected(reason)
-            except Exception as e:
-                logger.warning(f"Error in disconnect handler: {e}")
-            finally:
-                self._handle_disconnected = None
-
-        # Clean up activity tracker
-        if RedisRPCConnection._tracker:
-            # Only remove from tracker if it was registered
-            entity_id = self._workspace + "/" + self._client_id
-            if RedisRPCConnection._tracker.is_registered(entity_id, "client"):
-                await RedisRPCConnection._tracker.remove_entity(entity_id, "client")
-
-        # 🔧 MEMORY LEAK FIX: Break circular references to enable garbage collection
-        try:
-            # Clear event bus reference to break circular dependency
-            self._event_bus = None
-            
-            # Clear registration task reference (already cancelled above)
-            self._registration_task = None
-            
-            # Clear subscriptions reference (already cleared above, now remove reference)
-            if hasattr(self, '_subscriptions'):
-                self._subscriptions = set()
-                
-            # Ensure all handler references are cleared
-            self._handle_message = None
-            self._handle_disconnected = None
-            
-        except Exception as e:
-            logger.warning(f"Error breaking circular references during disconnect: {e}")
-        
-        # Trigger garbage collection if many connections have been cleaned up recently
-        # This helps ensure leaked objects are actually freed from memory
-        if RedisRPCConnection._closed_total_int % 100 == 0:  # Every 100 disconnections
-            try:
-                import gc
-                collected = gc.collect()
-                if collected > 0:
-                    logger.debug(f"Garbage collected {collected} objects after connection cleanup")
-            except Exception as e:
-                logger.debug(f"Error during garbage collection: {e}")
-
-        # Clean up load gauge metrics for load balancing enabled clients
-        if self._is_load_balancing_enabled():
-            client_key = f"{self._workspace}/{self._client_id}"
-            if (
-                hasattr(RedisRPCConnection, "_client_metrics")
-                and client_key in RedisRPCConnection._client_metrics
-            ):
-                del RedisRPCConnection._client_metrics[client_key]
-
-            RedisRPCConnection._client_load_gauge.set(0)
-        
-        # Clear all references to prevent circular references
-        self._event_bus = None
-        self._handle_connected = None
-        self._handle_disconnected = None
-=======
             logger.debug(f"Error clearing RPC references: {e}")
         
         # Standard disconnect logic (preserved)
@@ -994,7 +897,6 @@
         self._event_bus = None
         
         logger.debug(f"Balanced bulletproof disconnect completed for {self._workspace}/{self._client_id}")
->>>>>>> 7fc6bbe6
 
 
 class RedisEventBus:
