--- conflicted
+++ resolved
@@ -510,21 +510,12 @@
                     except Exception as e:
                         logger.warning(
                             f"Server {server_id} is not responding (error: {e}), cleaning up..."
-<<<<<<< HEAD
                         )
                         # remove root and public services
                         await self._clear_client_services("public", server_id)
                         await self._clear_client_services(
                             self._root_user.get_workspace(), server_id
                         )
-=======
-                        )
-                        # remove root and public services
-                        await self._clear_client_services("public", server_id)
-                        await self._clear_client_services(
-                            self._root_user.get_workspace(), server_id
-                        )
->>>>>>> f95d2b04
                     else:
                         if server_id == self._server_id:
                             raise RuntimeError(
