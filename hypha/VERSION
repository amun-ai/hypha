{
<<<<<<< HEAD
    "version": "0.15.4a5"
=======
    "version": "0.15.4a2"
>>>>>>> 59acf3d9
}<|MERGE_RESOLUTION|>--- conflicted
+++ resolved
@@ -1,7 +1,3 @@
 {
-<<<<<<< HEAD
-    "version": "0.15.4a5"
-=======
-    "version": "0.15.4a2"
->>>>>>> 59acf3d9
+    "version": "0.15.4"
 }