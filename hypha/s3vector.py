"""S3-based vector search engine with Zarr chunked storage for Hypha.

Implements a Zarr-optimized architecture with:
- SPANN (Space Partition Approximate Nearest Neighbor) indexing
- Zarr chunked arrays for efficient vector storage
- S3 for persistent storage with compression
- Redis for ephemeral caching
- Sharding for scalability
"""

import asyncio
import json
import logging
import pickle
import time
import hashlib
import heapq
import io
import lz4.frame
from typing import Any, Dict, List, Optional, Union, Tuple
from dataclasses import dataclass, asdict
from collections import defaultdict, OrderedDict
import threading

import zarr
import numcodecs
from numcodecs import Blosc
import aioboto3
import numpy as np
from sklearn.preprocessing import normalize
from sklearn.cluster import MiniBatchKMeans

try:
    from fastembed import TextEmbedding
except ImportError:
    TextEmbedding = None

from hypha.core.store import RedisStore
from hypha_rpc import RPC
from hypha_rpc.utils.schema import schema_method

logger = logging.getLogger(__name__)


class VectorLakeError(Exception):
    """Custom exception for VectorLake errors."""
    pass


@dataclass
class ShardMetadata:
    """Metadata for a Zarr-based vector shard."""
    shard_id: str
    centroid_id: int
    vector_count: int
    zarr_path: str  # Path to Zarr array in S3
    chunk_info: Dict[str, Any]  # Zarr chunking information
    created_at: float
    updated_at: float
    compression_ratio: float = 1.0  # Actual compression achieved


@dataclass
class CollectionMetadata:
    """Metadata for a vector collection."""
    collection_id: str
    dimension: int
    metric: str
    total_vectors: int
    num_centroids: int
    num_shards: int
    shard_size: int
    created_at: float
    updated_at: float
    index_version: str = "zarr_v1"


class HNSW:
    """Hierarchical Navigable Small World for centroid navigation.
    
    Optimized implementation for centroid search with Zarr storage.
    """
    
    def __init__(self, metric="cosine", m=16, ef=200, max_m=32, max_m0=64):
        self.metric = metric
        self.m = m
        self.max_m = max_m
        self.max_m0 = max_m0
        self.ef = ef
        self.ml = 1 / np.log(2.0)  # Level generation factor
        self.data = {}
        self.levels = {}  # node -> max level
        self.graph = defaultdict(lambda: defaultdict(set))  # level -> node -> connections
        self.entry_point = None
        self._size = 0
        
    def _get_random_level(self):
        """Generate level for new node."""
        level = int(-np.log(np.random.uniform()) * self.ml)
        return level
        
    def add(self, vector: np.ndarray, idx: int):
        """Add vector with improved connectivity."""
        vector = vector.astype(np.float32)
        if self.metric == "cosine":
            vector = vector / np.linalg.norm(vector)
            
        level = self._get_random_level()
        self.data[idx] = vector
        self.levels[idx] = level
        self._size += 1
        
        if self.entry_point is None:
            self.entry_point = idx
            return
            
        # Search from top level down to level 1
        curr_nearest = [self.entry_point]
        entry_level = self.levels.get(self.entry_point, 0)
        for lev in range(max(entry_level, level), level, -1):
            curr_nearest = self._search_layer(vector, curr_nearest, 1, lev)
            
        # Search and connect at each level from level down to 0
        for lev in range(min(level, entry_level), -1, -1):
            candidates = self._search_layer(vector, curr_nearest, self.ef, lev)
            max_conn = self.max_m0 if lev == 0 else self.max_m
            
            # Select diverse neighbors
            selected = self._select_neighbors(vector, candidates, min(max_conn, len(candidates)))
            
            # Add bidirectional connections
            for neighbor_idx in selected:
                self.graph[lev][idx].add(neighbor_idx)
                self.graph[lev][neighbor_idx].add(idx)
                
                # Prune connections if needed
                if len(self.graph[lev][neighbor_idx]) > max_conn:
                    # Keep best connections
                    neighbor_vector = self.data[neighbor_idx]
                    neighbor_connections = list(self.graph[lev][neighbor_idx])
                    scores = []
                    for conn in neighbor_connections:
                        if conn in self.data:
                            score = self._distance(neighbor_vector, self.data[conn])
                            scores.append((score, conn))
                    scores.sort()
                    
                    # Keep best connections
                    self.graph[lev][neighbor_idx] = set(conn for _, conn in scores[:max_conn])
                    
                    # Update reverse connections
                    for _, conn in scores[max_conn:]:
                        if idx in self.graph[lev][conn]:
                            self.graph[lev][conn].discard(neighbor_idx)
            
            curr_nearest = selected
            
        # Update entry point if necessary
        if level > self.levels.get(self.entry_point, 0):
            self.entry_point = idx
    
    def _select_neighbors(self, query: np.ndarray, candidates: List[int], m: int) -> List[int]:
        """Select diverse neighbors using simple heuristic."""
        if len(candidates) <= m:
            return candidates
            
        # Sort by distance
        scored = [(self._distance(query, self.data[idx]), idx) for idx in candidates if idx in self.data]
        scored.sort()
        
        return [idx for _, idx in scored[:m]]
    
    def _search_layer(self, query: np.ndarray, entry_points: List[int], num_closest: int, level: int) -> List[int]:
        """Optimized layer search."""
        visited = set()
        candidates = []
        w = []
        
        # Initialize with entry points
        for ep in entry_points:
            if ep in self.data:
                d = self._distance(query, self.data[ep])
                heapq.heappush(candidates, (-d, ep))
                heapq.heappush(w, (d, ep))
                visited.add(ep)
        
        while candidates:
            lowerBound, c = heapq.heappop(candidates)
            
            if -lowerBound > w[0][0]:
                break
                
            # Explore neighbors
            for neighbor in self.graph[level].get(c, set()):
                if neighbor not in visited and neighbor in self.data:
                    visited.add(neighbor)
                    d = self._distance(query, self.data[neighbor])
                    
                    if d < w[0][0] or len(w) < num_closest:
                        heapq.heappush(candidates, (-d, neighbor))
                        heapq.heappush(w, (d, neighbor))
                        
                        if len(w) > num_closest:
                            heapq.heappop(w)
        
        return [idx for _, idx in w]
    
    def search(self, query: np.ndarray, k: int) -> List[Tuple[float, int]]:
        """Search for k nearest neighbors."""
        if self.entry_point is None or self._size == 0:
            return []
            
        query = query.astype(np.float32)
        if self.metric == "cosine":
            query = query / np.linalg.norm(query)
            
        # Search from entry point down
        curr_nearest = [self.entry_point]
        entry_level = self.levels.get(self.entry_point, 0)
        for level in range(entry_level, 0, -1):
            curr_nearest = self._search_layer(query, curr_nearest, 1, level)
            
        # Search at level 0
        candidates = self._search_layer(query, curr_nearest, max(self.ef, k), 0)
        
        # Return top k with distances
        results = []
        for candidate in candidates[:k]:
            if candidate in self.data:
                dist = self._distance(query, self.data[candidate])
                results.append((dist, candidate))
                
        results.sort()
        return results[:k]
        
    def _distance(self, a: np.ndarray, b: np.ndarray) -> float:
        """Optimized distance calculation."""
        if self.metric == "cosine":
            return 1 - np.dot(a, b)
        elif self.metric == "l2":
            diff = a - b
            return np.dot(diff, diff)
        else:
            raise ValueError(f"Unknown metric: {self.metric}")
            
    def serialize(self) -> bytes:
        """Serialize to compressed bytes."""
        data = {
            "metric": self.metric,
            "m": self.m,
            "max_m": self.max_m,
            "max_m0": self.max_m0,
            "ef": self.ef,
            "ml": self.ml,
            "data": {k: v.tolist() for k, v in self.data.items()},
            "levels": self.levels,
            "graph": {
                str(level): {
                    str(node): list(neighbors) 
                    for node, neighbors in level_graph.items()
                } for level, level_graph in self.graph.items()
            },
            "entry_point": self.entry_point,
            "_size": self._size
        }
        return lz4.frame.compress(pickle.dumps(data))
        
    @classmethod
    def deserialize(cls, data: bytes) -> 'HNSW':
        """Deserialize from compressed bytes."""
        data = pickle.loads(lz4.frame.decompress(data))
        
        hnsw = cls(
            metric=data["metric"], 
            m=data["m"], 
            ef=data["ef"],
            max_m=data.get("max_m", 32),
            max_m0=data.get("max_m0", 64)
        )
        hnsw.ml = data.get("ml", 1 / np.log(2.0))
        hnsw.data = {int(k): np.array(v, dtype=np.float32) for k, v in data["data"].items()}
        hnsw.levels = {int(k): v for k, v in data["levels"].items()}
        hnsw.graph = defaultdict(lambda: defaultdict(set))
        
        for level_str, level_graph in data["graph"].items():
            level = int(level_str)
            for node_str, neighbors in level_graph.items():
                node = int(node_str)
                hnsw.graph[level][node] = set(neighbors)
                
        hnsw.entry_point = data["entry_point"]
        hnsw._size = data.get("_size", len(hnsw.data))
        return hnsw


class ZarrS3Store:
    """Custom Zarr store for S3 with async support."""
    
    def __init__(self, s3_pool, bucket: str, prefix: str):
        self.s3_pool = s3_pool
        self.bucket = bucket
        self.prefix = prefix.rstrip('/')
        self._cache = {}  # Simple in-memory cache for metadata
    
    def _get_key(self, path: str) -> str:
        """Convert Zarr path to S3 key."""
        return f"{self.prefix}/{path.lstrip('/')}"
    
    async def get(self, path: str) -> bytes:
        """Get data from S3."""
        if path in self._cache:
            return self._cache[path]
            
        key = self._get_key(path)
        client = await self.s3_pool.get_client()
        
        try:
            response = await client.get_object(Bucket=self.bucket, Key=key)
            data = await response["Body"].read()
            
            # Cache small metadata files
            if len(data) < 1024:  # 1KB threshold
                self._cache[path] = data
                
            return data
        except Exception as e:
            raise KeyError(f"Key {path} not found: {e}")
        finally:
            await self.s3_pool.return_client(client)
    
    async def put(self, path: str, data: bytes):
        """Put data to S3."""
        key = self._get_key(path)
        client = await self.s3_pool.get_client()
        
        try:
            await client.put_object(Bucket=self.bucket, Key=key, Body=data)
            
            # Update cache for small files
            if len(data) < 1024:
                self._cache[path] = data
        finally:
            await self.s3_pool.return_client(client)
    
    async def delete(self, path: str):
        """Delete from S3."""
        key = self._get_key(path)
        client = await self.s3_pool.get_client()
        
        try:
            await client.delete_object(Bucket=self.bucket, Key=key)
            self._cache.pop(path, None)
        finally:
            await self.s3_pool.return_client(client)
    
    async def list_prefix(self, prefix: str) -> List[str]:
        """List objects with prefix."""
        full_prefix = self._get_key(prefix)
        client = await self.s3_pool.get_client()
        
        try:
            objects = []
            paginator = client.get_paginator('list_objects_v2')
            
            async for page in paginator.paginate(Bucket=self.bucket, Prefix=full_prefix):
                for obj in page.get('Contents', []):
                    # Remove the full prefix to get relative path
                    rel_path = obj['Key'][len(self.prefix)+1:]
                    objects.append(rel_path)
            
            return objects
        finally:
            await self.s3_pool.return_client(client)


class S3ConnectionPool:
    """Connection pool for S3 operations."""
    
    def __init__(self, s3_client_factory, max_connections=20):
        self.s3_client_factory = s3_client_factory
        self.max_connections = max_connections
        self._pool = asyncio.Queue(maxsize=max_connections)
        self._created = 0
        self._lock = asyncio.Lock()
        
    async def get_client(self):
        """Get S3 client from pool."""
        try:
            return self._pool.get_nowait()
        except asyncio.QueueEmpty:
            async with self._lock:
                if self._created < self.max_connections:
                    self._created += 1
                    return self.s3_client_factory()
                else:
                    return await self._pool.get()
    
    async def return_client(self, client):
        """Return client to pool."""
        try:
            self._pool.put_nowait(client)
        except asyncio.QueueFull:
            await client.close()
            async with self._lock:
                self._created -= 1


class RedisCache:
    """Redis caching layer with compression."""
    
    def __init__(self, redis_client, default_ttl=3600, compression_threshold=1024):
        self.redis = redis_client
        self.default_ttl = default_ttl
        self.compression_threshold = compression_threshold
        self._local_cache = OrderedDict()  # Small local cache
        self._local_cache_size = 100
        self._lock = threading.RLock()
        
    def _compress_data(self, data: bytes) -> bytes:
        """Compress data if above threshold."""
        if len(data) > self.compression_threshold:
            return b'LZ4:' + lz4.frame.compress(data)
        return b'RAW:' + data
    
    def _decompress_data(self, data: bytes) -> bytes:
        """Decompress data if compressed."""
        if data.startswith(b'LZ4:'):
            return lz4.frame.decompress(data[4:])
        elif data.startswith(b'RAW:'):
            return data[4:]
        return data
        
    async def get_centroids(self, collection_id: str) -> Optional[Tuple[np.ndarray, HNSW]]:
        """Get cached centroids with local cache."""
        cache_key = f"centroids:{collection_id}"
        
        # Check local cache first
        with self._lock:
            if cache_key in self._local_cache:
                self._local_cache.move_to_end(cache_key)
                return self._local_cache[cache_key]
        
        # Check Redis
        key = f"cache:centroids:{collection_id}"
        data = await self.redis.get(key)
        if data:
            try:
                decompressed = self._decompress_data(data)
                cached = pickle.loads(decompressed)
                centroids = np.array(cached["centroids"], dtype=np.float32)
                hnsw = HNSW.deserialize(cached["hnsw"])
                
                # Store in local cache
                result = (centroids, hnsw)
                with self._lock:
                    self._local_cache[cache_key] = result
                    if len(self._local_cache) > self._local_cache_size:
                        self._local_cache.popitem(last=False)
                        
                return result
            except Exception as e:
                logger.warning(f"Failed to deserialize centroids cache: {e}")
                
        return None
        
    async def set_centroids(self, collection_id: str, centroids: np.ndarray, hnsw: HNSW, ttl: Optional[int] = None):
        """Cache centroids with compression."""
        key = f"cache:centroids:{collection_id}"
        data = {
            "centroids": centroids.tolist(),
            "hnsw": hnsw.serialize()
        }
        
        serialized = pickle.dumps(data)
        compressed = self._compress_data(serialized)
        
        await self.redis.setex(key, ttl or self.default_ttl, compressed)
        
        # Update local cache
        cache_key = f"centroids:{collection_id}"
        with self._lock:
            self._local_cache[cache_key] = (centroids, hnsw)
            if len(self._local_cache) > self._local_cache_size:
                self._local_cache.popitem(last=False)
    
    async def get_shard_batch(self, collection_id: str, shard_ids: List[str]) -> Dict[str, Optional[Tuple[np.ndarray, List[Dict], List[str]]]]:
        """Get multiple shards in batch."""
        if not shard_ids:
            return {}
            
        # Build pipeline for batch get
        pipe = self.redis.pipeline()
        keys = [f"cache:shard:{collection_id}:{shard_id}" for shard_id in shard_ids]
        
        for key in keys:
            pipe.get(key)
            
        results = await pipe.execute()
        
        batch_results = {}
        for shard_id, data in zip(shard_ids, results):
            if data:
                try:
                    decompressed = self._decompress_data(data)
                    cached = pickle.loads(decompressed)
                    vectors = np.array(cached["vectors"], dtype=np.float32)
                    batch_results[shard_id] = (vectors, cached["metadata"], cached["ids"])
                except Exception as e:
                    logger.warning(f"Failed to deserialize shard {shard_id}: {e}")
                    batch_results[shard_id] = None
            else:
                batch_results[shard_id] = None
                
        return batch_results
    
    async def set_shard_batch(self, collection_id: str, shard_data: Dict[str, Tuple[np.ndarray, List[Dict], List[str]]], ttl: Optional[int] = None):
        """Set multiple shards in batch."""
        if not shard_data:
            return
            
        pipe = self.redis.pipeline()
        
        for shard_id, (vectors, metadata, ids) in shard_data.items():
            key = f"cache:shard:{collection_id}:{shard_id}"
            data = {
                "vectors": vectors.tolist(),
                "metadata": metadata,
                "ids": ids
            }
            serialized = pickle.dumps(data)
            compressed = self._compress_data(serialized)
            pipe.setex(key, ttl or (self.default_ttl // 4), compressed)
            
        await pipe.execute()
    
    async def get_metadata(self, collection_id: str) -> Optional[CollectionMetadata]:
        """Get cached collection metadata."""
        key = f"cache:meta:{collection_id}"
        data = await self.redis.get(key)
        if data:
            try:
                decompressed = self._decompress_data(data)
                metadata_dict = pickle.loads(decompressed)
                return CollectionMetadata(**metadata_dict)
            except Exception as e:
                logger.warning(f"Failed to deserialize metadata cache: {e}")
        return None
        
    async def set_metadata(self, collection_id: str, metadata: CollectionMetadata, ttl: Optional[int] = None):
        """Cache collection metadata."""
        key = f"cache:meta:{collection_id}"
        data = asdict(metadata)
        
        serialized = pickle.dumps(data)
        compressed = self._compress_data(serialized)
        
        await self.redis.setex(key, ttl or (self.default_ttl // 2), compressed)
        
    async def invalidate_collection(self, collection_id: str):
        """Invalidate all caches for a collection."""
        pattern = f"cache:*:{collection_id}*"
        cursor = 0
        while True:
            cursor, keys = await self.redis.scan(cursor, match=pattern, count=100)
            if keys:
                await self.redis.delete(*keys)
            if cursor == 0:
                break


class ZarrVectorShard:
    """Zarr-based vector shard with optimized chunking."""
    
    def __init__(self, store: ZarrS3Store, shard_path: str, dimension: int, chunk_size: int = 200):
        self.store = store
        self.shard_path = shard_path
        self.dimension = dimension
        self.chunk_size = chunk_size
        self.compressor = Blosc(cname='lz4', clevel=3, shuffle=Blosc.SHUFFLE)
        self._next_chunk_id = 0
        
    async def create(self, initial_size: int = 1000):
        """Create new Zarr arrays for vectors and metadata."""
        # Calculate optimal chunk size based on dimension and memory constraints
        # Target ~1MB per chunk for good S3 performance
        target_chunk_bytes = 1024 * 1024  # 1MB
        vector_bytes_per_item = self.dimension * 4  # float32
        optimal_chunk_size = max(50, min(self.chunk_size, target_chunk_bytes // vector_bytes_per_item))
        
        # Store chunking metadata
        metadata = {
            "dimension": self.dimension,
            "chunk_size": optimal_chunk_size,
            "compressor": str(self.compressor),
            "created_at": time.time(),
            "next_chunk_id": 0
        }
        
        await self.store.put(f"{self.shard_path}/.zmetadata", json.dumps(metadata).encode())
        
        logger.info(f"Created Zarr shard with chunk_size={optimal_chunk_size}, compression={self.compressor}")
    
    async def append_vectors(self, vectors: np.ndarray, metadata: List[Dict], ids: List[str]):
        """Append vectors to the Zarr array."""
        if len(vectors) == 0:
            return
            
        # Load current metadata
        try:
            meta_data = await self.store.get(f"{self.shard_path}/.zmetadata")
            shard_meta = json.loads(meta_data.decode())
            self._next_chunk_id = shard_meta.get("next_chunk_id", 0)
        except:
            await self.create()
            self._next_chunk_id = 0
        
        # Store vectors in chunks
        for i in range(0, len(vectors), self.chunk_size):
            chunk_vectors = vectors[i:i+self.chunk_size]
            chunk_metadata = metadata[i:i+self.chunk_size]
            chunk_ids = ids[i:i+self.chunk_size]
            
            # Store each chunk
            await self._store_chunk(self._next_chunk_id, chunk_vectors, chunk_metadata, chunk_ids)
            self._next_chunk_id += 1
        
        # Update metadata
        shard_meta["next_chunk_id"] = self._next_chunk_id
        await self.store.put(f"{self.shard_path}/.zmetadata", json.dumps(shard_meta).encode())
    
    async def _store_chunk(self, chunk_idx: int, vectors: np.ndarray, metadata: List[Dict], ids: List[str]):
        """Store a single chunk."""
        # Compress vectors using numcodecs directly
        compressed_data = self.compressor.encode(vectors.tobytes())
        
        # Store vector chunk
        vector_key = f"{self.shard_path}/vectors/{chunk_idx:06d}"
        await self.store.put(vector_key, compressed_data)
        
        # Store metadata chunk
        metadata_data = {
            "metadata": metadata,
            "ids": ids,
            "shape": vectors.shape,
            "dtype": str(vectors.dtype)
        }
        metadata_key = f"{self.shard_path}/metadata/{chunk_idx:06d}.json"
        await self.store.put(metadata_key, json.dumps(metadata_data).encode())
    
    async def load_chunks(self, chunk_indices: Optional[List[int]] = None) -> Tuple[np.ndarray, List[Dict], List[str]]:
        """Load specific chunks or all chunks."""
        if chunk_indices is None:
            # Load all chunks
            try:
                vector_paths = await self.store.list_prefix(f"{self.shard_path}/vectors/")
                chunk_indices = []
                for path in vector_paths:
                    filename = path.split('/')[-1]
                    if filename.isdigit() or (len(filename) == 6 and filename.isdigit()):
                        chunk_indices.append(int(filename))
                chunk_indices.sort()
            except:
                return np.array([]), [], []
        
        if not chunk_indices:
            return np.array([]), [], []
        
        # Load chunks in parallel
        tasks = []
        for chunk_idx in chunk_indices:
            tasks.append(self._load_single_chunk(chunk_idx))
        
        chunk_results = await asyncio.gather(*tasks, return_exceptions=True)
        
        # Combine results
        all_vectors = []
        all_metadata = []
        all_ids = []
        
        for result in chunk_results:
            if isinstance(result, Exception):
                logger.warning(f"Failed to load chunk: {result}")
                continue
                
            vectors, metadata, ids = result
            if len(vectors) > 0:
                all_vectors.append(vectors)
                all_metadata.extend(metadata)
                all_ids.extend(ids)
        
        if all_vectors:
            combined_vectors = np.vstack(all_vectors)
            return combined_vectors, all_metadata, all_ids
        
        return np.array([]), [], []
    
    async def _load_single_chunk(self, chunk_idx: int) -> Tuple[np.ndarray, List[Dict], List[str]]:
        """Load a single chunk."""
        try:
            # Load vector data
            vector_key = f"{self.shard_path}/vectors/{chunk_idx:06d}"
            vector_bytes = await self.store.get(vector_key)
            
            # Load metadata
            metadata_key = f"{self.shard_path}/metadata/{chunk_idx:06d}.json"
            metadata_bytes = await self.store.get(metadata_key)
            metadata_data = json.loads(metadata_bytes.decode())
            
            # Decompress vectors using numcodecs
            shape = tuple(metadata_data["shape"])
            dtype = np.dtype(metadata_data.get("dtype", "float32"))
            
            # Get compressor from shard metadata or use default
            compressor = Blosc(cname='lz4', clevel=3, shuffle=Blosc.SHUFFLE)
            
            # Decompress and reshape
            decompressed_bytes = compressor.decode(vector_bytes)
            vectors = np.frombuffer(decompressed_bytes, dtype=dtype).reshape(shape)
            
            return vectors, metadata_data["metadata"], metadata_data["ids"]
        except Exception as e:
            logger.warning(f"Failed to load chunk {chunk_idx}: {e}")
            return np.array([]), [], []


class S3VectorSearchEngine:
    """S3-based vector search engine with Zarr chunked storage."""

    def __init__(
        self,
        endpoint_url: str,
        access_key_id: str,
        secret_access_key: str,
        region_name: str = "us-east-1",
        bucket_name: str = "vector-search",
        embedding_model: Optional[str] = None,
        redis_client: Optional[Any] = None,
        cache_dir: Optional[str] = None,
        num_centroids: int = 100,
        shard_size: int = 10000,  # Smaller shards work better with Zarr
        cache_ttl: int = 3600,
        max_s3_connections: int = 20,
        zarr_chunk_size: int = 200,  # Vectors per Zarr chunk
        compression_level: int = 3,  # Zarr compression level
    ):
        """Initialize Zarr-based S3 vector search engine."""
        self.endpoint_url = endpoint_url
        self.access_key_id = access_key_id
        self.secret_access_key = secret_access_key
        self.region_name = region_name
        self.bucket_name = bucket_name
        self.embedding_model = embedding_model
        self.num_centroids = num_centroids
        self.shard_size = shard_size
        self.zarr_chunk_size = zarr_chunk_size
        self.compression_level = compression_level
        
        # Initialize components
        self.session = aioboto3.Session()
        self.s3_client_factory = self._create_client_factory()
        self.s3_pool = S3ConnectionPool(self.s3_client_factory, max_s3_connections)
        
        self.redis_cache = RedisCache(redis_client, cache_ttl) if redis_client else None
        self.indices = {}  # Collection ID -> (centroids, hnsw)
        self.zarr_stores = {}  # Collection ID -> ZarrS3Store
        self.shard_managers = {}  # Collection ID -> shard metadata
        
        # Initialize embedding model
        self.cache_dir = cache_dir
        self.model = None
        self.embedding_dim = None
        
        if embedding_model and TextEmbedding:
            try:
                if embedding_model.startswith("fastembed:"):
                    model_name = embedding_model.split(":")[1]
                else:
                    model_name = embedding_model
                
                self.model = TextEmbedding(model_name=model_name, cache_dir=cache_dir)
                test_embedding = list(self.model.embed(["test"]))[0]
                self.embedding_dim = len(test_embedding)
            except Exception as e:
                logger.error(f"Failed to load embedding model {embedding_model}: {e}")
                self.model = None
                self.embedding_dim = None

    def _create_client_factory(self):
        """Create a factory function for S3 client creation."""

        def factory():
            return self.session.client(
                "s3",
                endpoint_url=self.endpoint_url,
                aws_access_key_id=self.access_key_id,
                aws_secret_access_key=self.secret_access_key,
                region_name=self.region_name,
                config=aioboto3.session.Config(
                    max_pool_connections=50,
                    retries={'max_attempts': 3, 'mode': 'adaptive'},
                    read_timeout=60,
                    connect_timeout=10
                )
            )

        return factory
    
    def calculate_optimal_centroids(self, num_vectors: int) -> int:
        """Calculate optimal number of centroids based on dataset size."""
        if num_vectors < 1000:
            return max(4, int(np.sqrt(num_vectors) / 5))
        elif num_vectors < 100_000:
            return max(10, int(np.sqrt(num_vectors) / 10))
        elif num_vectors < 1_000_000:
            return max(50, int(np.sqrt(num_vectors) / 20))
        else:
            return min(2000, int(np.sqrt(num_vectors) / 50))
    
    def optimize_hnsw_params(self, num_centroids: int) -> Dict[str, int]:
        """Optimize HNSW parameters based on number of centroids."""
        if num_centroids < 50:
            return {"m": 8, "ef": 50, "max_m": 16, "max_m0": 32}
        elif num_centroids < 500:
            return {"m": 16, "ef": 100, "max_m": 32, "max_m0": 64}
        else:
            return {"m": 24, "ef": 200, "max_m": 48, "max_m0": 96}

    async def initialize(self):
        """Initialize the search engine and create bucket if needed."""
        client = await self.s3_pool.get_client()
        try:
            await client.head_bucket(Bucket=self.bucket_name)
        except:
            await client.create_bucket(Bucket=self.bucket_name)
        finally:
            await self.s3_pool.return_client(client)

    async def create_collection(
        self,
        collection_name: str,
        dimension: int = None,  # Allow None to support config dict
        distance_metric: str = "cosine",
        overwrite: bool = False,
        **kwargs
    ) -> Dict[str, Any]:
        """Create a new vector collection.
        
        Args:
            collection_name: Collection identifier
            dimension: Dimension of vectors OR config dict for backward compatibility
            distance_metric: Distance metric - 'cosine', 'l2', or 'ip' (default: 'cosine')
            overwrite: Whether to overwrite existing collection
            
        Returns:
            Collection metadata
        """
        # Handle backward compatibility - support passing config as dimension parameter
        if isinstance(dimension, dict):
            config = dimension
            dimension = config.get("dimension", 384)
            distance_metric = config.get("metric", distance_metric)
            overwrite = config.get("overwrite", overwrite)
            # Merge config into kwargs
            for key, value in config.items():
                if key not in ["dimension", "metric", "overwrite"]:
                    kwargs[key] = value
        
        # Set default if still None
        if dimension is None:
            dimension = 384
            
        # Handle backward compatibility - use collection_name as collection_id
        collection_id = collection_name
        
        # Validate parameters
        if dimension <= 0 or dimension > 2048:
            raise ValueError(f"Dimension {dimension} must be between 1 and 2048")
        
        # Normalize distance metric names for consistency with pgvector
        if distance_metric.lower() == "inner_product":
            distance_metric = "ip"
        
        if distance_metric.lower() not in ["cosine", "l2", "ip"]:
            raise ValueError(f"Distance metric must be 'cosine', 'l2', 'ip', or 'inner_product', got {distance_metric}")
        
        # Use normalized metric name
        metric = distance_metric.lower()
        num_centroids = kwargs.get("num_centroids", self.calculate_optimal_centroids(10000))
        shard_size = kwargs.get("shard_size", self.shard_size)
        
        # Check if collection exists
        if not overwrite:
            try:
                await self.get_collection_info(collection_id)
                raise ValueError(f"Collection {collection_name} already exists.")
            except VectorLakeError:
                # Collection doesn't exist, proceed
                pass
        
        # Create Zarr store for this collection
        zarr_store = ZarrS3Store(self.s3_pool, self.bucket_name, f"{collection_id}/zarr")
        self.zarr_stores[collection_id] = zarr_store
        
        # Create metadata
        metadata = CollectionMetadata(
            collection_id=collection_id,
            dimension=dimension,
            metric=metric,
            total_vectors=0,
            num_centroids=num_centroids,
            num_shards=0,
            shard_size=shard_size,
            created_at=time.time(),
            updated_at=time.time(),
            index_version="zarr_v1"
        )
        
        # Save metadata to S3
        client = await self.s3_pool.get_client()
        try:
            meta_key = f"{collection_id}/metadata.json"
            await client.put_object(
                Bucket=self.bucket_name,
                Key=meta_key,
                Body=json.dumps(asdict(metadata))
            )
        finally:
            await self.s3_pool.return_client(client)
        
        # Initialize index with Zarr storage
        await self._initialize_zarr_index(collection_id, dimension, num_centroids, metric)
        
        # Cache metadata
        if self.redis_cache:
            await self.redis_cache.set_metadata(collection_id, metadata)
        
        return asdict(metadata)
    
    async def _initialize_zarr_index(self, collection_id: str, dimension: int, num_centroids: int, metric: str):
        """Initialize centroids and HNSW index with Zarr storage."""
        # Generate initial centroids
        if metric == "cosine":
            centroids = np.random.randn(num_centroids, dimension).astype(np.float32)
            centroids = normalize(centroids, axis=1)
        else:
            centroids = np.random.randn(num_centroids, dimension).astype(np.float32)
        
        # Build HNSW index with optimized parameters
        hnsw_params = self.optimize_hnsw_params(num_centroids)
        hnsw_index = HNSW(
            metric=metric,
            m=hnsw_params["m"],
            ef=hnsw_params["ef"],
            max_m=hnsw_params["max_m"],
            max_m0=hnsw_params["max_m0"]
        )
        
        # Add centroids to HNSW
        for i, centroid in enumerate(centroids):
            hnsw_index.add(centroid, i)
        
        # Store centroids using Zarr
        zarr_store = self.zarr_stores[collection_id]
        
        # Create compressor for centroids
        compressor = Blosc(cname='lz4', clevel=self.compression_level)
        
        # Compress centroids data directly
        compressed_centroids = compressor.encode(centroids.tobytes())
        
        # Store centroids as compressed data
        await zarr_store.put("centroids/data", compressed_centroids)
        await zarr_store.put("centroids/metadata.json", json.dumps({
            "shape": centroids.shape,
            "dtype": str(centroids.dtype),
            "compressor": str(compressor)
        }).encode())
        
        # Store HNSW index
        hnsw_data = hnsw_index.serialize()
        await zarr_store.put("centroids/hnsw.bin", hnsw_data)
        
        # Cache in memory
        self.indices[collection_id] = (centroids, hnsw_index)
        if self.redis_cache:
            await self.redis_cache.set_centroids(collection_id, centroids, hnsw_index)

    async def add_vectors(
        self,
        collection_name: str,
        vectors: Union[List[Dict[str, Any]], List[np.ndarray], np.ndarray],
        metadata: Optional[List[Dict[str, Any]]] = None,
        ids: Optional[List[str]] = None,
        update: bool = False,
        embedding_model: Optional[str] = None,
        **kwargs
    ) -> Dict[str, Any]:
<<<<<<< HEAD
        """Add vectors to a collection using Zarr storage."""
=======
        """Add vectors to a collection.
        
        Args:
            collection_name: Collection identifier (renamed from collection_id for consistency)
            vectors: Can be:
                - List of vector documents (dicts with 'id', 'vector', 'metadata' keys)
                - List of numpy arrays
                - Single numpy array (2D)
            metadata: Optional list of metadata dicts (used when vectors is array)
            ids: Optional list of IDs (used when vectors is array)
            update: If True, update existing vectors (not implemented in S3Vector)
            embedding_model: Model to use for text embeddings
            
        Returns:
            Added ids list
        """
        # Handle backward compatibility - use collection_name as collection_id
>>>>>>> 2ed4a799
        collection_id = collection_name
        
        # Process vector documents and extract components (same as original)
        vector_data = []
        metadata_list = []
        ids_list = []
        
        # Handle different input formats
        if isinstance(vectors, np.ndarray):
            # Direct numpy array
            if vectors.ndim == 1:
                vectors = vectors.reshape(1, -1)
            vector_data = [vectors[i] for i in range(len(vectors))]
            metadata_list = metadata or [{} for _ in range(len(vectors))]
            if ids:
                ids_list = ids
            else:
                ids_list = [str(hashlib.md5(v.tobytes()).hexdigest()) for v in vector_data]
        elif isinstance(vectors, list) and len(vectors) > 0:
            if isinstance(vectors[0], np.ndarray):
                # List of numpy arrays
                vector_data = vectors
                metadata_list = metadata or [{} for _ in range(len(vectors))]
                if ids:
                    ids_list = ids
                else:
                    ids_list = [str(hashlib.md5(v.tobytes()).hexdigest()) for v in vector_data]
            elif isinstance(vectors[0], (list, tuple)):
                # List of lists/tuples
                vector_data = [np.array(v, dtype=np.float32) for v in vectors]
                metadata_list = metadata or [{} for _ in range(len(vectors))]
                if ids:
                    ids_list = ids
                else:
                    ids_list = [str(hashlib.md5(v.tobytes()).hexdigest()) for v in vector_data]
            elif isinstance(vectors[0], dict):
                # List of dictionaries (original format)
                for i, vector_doc in enumerate(vectors):
                    # Extract vector
                    vector_value = vector_doc.get("vector")
                    if vector_value is None:
                        raise ValueError("'vector' field is required")
                    
                    # Handle different vector formats
                    if isinstance(vector_value, str) and (embedding_model or self.model):
                        # Text to embed
                        model_to_use = self.model if self.model else None
                        if model_to_use:
                            embeddings = list(model_to_use.embed([vector_value]))
                            vector_array = np.array(embeddings[0], dtype=np.float32)
                        else:
                            raise ValueError("No embedding model available for text query")
                    elif isinstance(vector_value, (list, tuple)):
                        vector_array = np.array(vector_value, dtype=np.float32)
                    elif isinstance(vector_value, np.ndarray):
                        vector_array = vector_value.astype(np.float32)
                    else:
                        raise ValueError(f"Invalid vector type: {type(vector_value)}")
                    
                    vector_data.append(vector_array)
                    
                    # Extract metadata (try both 'metadata' and 'manifest' keys)
                    meta = vector_doc.get("metadata", vector_doc.get("manifest", {}))
                    metadata_list.append(meta)
                    
                    # Extract or generate ID
                    vector_id = vector_doc.get("id")
                    if vector_id is None:
                        if update:
                            raise ValueError("ID is required for update operation.")
                        vector_id = str(hashlib.md5(vector_array.tobytes()).hexdigest())
                    ids_list.append(str(vector_id))
            else:
                raise ValueError(f"Invalid vectors format: {type(vectors[0])}")
        else:
            # Empty list or invalid format
            if not vectors:
                return []
        
        # Convert to numpy array
        vectors_array = np.array(vector_data, dtype=np.float32)
        
        # Normalize vectors for cosine similarity
        norms = np.linalg.norm(vectors_array, axis=1, keepdims=True)
        norms[norms == 0] = 1  # Avoid division by zero
        vectors_array = vectors_array / norms
        
        # Load centroids and assign vectors to shards
        centroids, hnsw_index = await self._load_index(collection_id)
        
        # Group vectors by nearest centroid
        shard_assignments = defaultdict(list)
        for i, vector in enumerate(vectors_array):
            nearest_centroids = hnsw_index.search(vector, k=1)
            if nearest_centroids:
                centroid_id = nearest_centroids[0][1]  # (distance, centroid_id)
                shard_assignments[centroid_id].append((i, vector, metadata_list[i], ids_list[i]))
        
        # Write to Zarr shards
        zarr_store = self.zarr_stores.get(collection_id)
        if not zarr_store:
            zarr_store = ZarrS3Store(self.s3_pool, self.bucket_name, f"{collection_id}/zarr")
            self.zarr_stores[collection_id] = zarr_store
        
        for centroid_id, assignments in shard_assignments.items():
            shard_id = f"shard_{centroid_id:06d}_{int(time.time())}"
            shard_path = f"shards/{shard_id}"
            
            # Create Zarr shard
            shard = ZarrVectorShard(zarr_store, shard_path, vectors_array.shape[1], self.zarr_chunk_size)
            await shard.create(len(assignments))
            
            # Extract vectors and metadata for this shard
            indices, shard_vectors, shard_metadata, shard_ids = zip(*assignments)
            shard_vectors_array = np.array(shard_vectors, dtype=np.float32)
            
            # Append to Zarr shard
            await shard.append_vectors(shard_vectors_array, list(shard_metadata), list(shard_ids))
            
            # Update shard metadata
            shard_meta = ShardMetadata(
                shard_id=shard_id,
                centroid_id=centroid_id,
                vector_count=len(assignments),
                zarr_path=shard_path,
                chunk_info={"chunk_size": self.zarr_chunk_size},
                created_at=time.time(),
                updated_at=time.time()
            )
            
            # Store shard metadata
            if collection_id not in self.shard_managers:
                self.shard_managers[collection_id] = {}
            self.shard_managers[collection_id][shard_id] = shard_meta
        
        # Invalidate cache
        if self.redis_cache:
            await self.redis_cache.invalidate_collection(collection_id)
        
        return ids_list

    async def search_vectors(
        self,
        collection_name: str,
        query_vector: Optional[Union[List[float], np.ndarray, str]] = None,
        embedding_model: Optional[str] = None,
        filters: Optional[Dict[str, Any]] = None,
        limit: int = 10,
        offset: int = 0,
        include_vectors: bool = False,
        order_by: Optional[str] = None,
        pagination: Optional[bool] = False,
    ) -> Union[List[Dict[str, Any]], Dict[str, Any]]:
        """Search for similar vectors using Zarr chunked storage."""
        collection_id = collection_name
        
        if query_vector is None:
            raise ValueError("query_vector must be provided")
        
        # Handle text query vector
        if isinstance(query_vector, str):
            if embedding_model and self.model:
                embeddings = list(self.model.embed([query_vector]))
                query_vector = embeddings[0]
            elif self.model:
                embeddings = list(self.model.embed([query_vector]))
                query_vector = embeddings[0]
            else:
                raise ValueError("No embedding model available for text query")
        
        if not isinstance(query_vector, np.ndarray):
            query_vector = np.array(query_vector, dtype=np.float32)
        
        # Normalize query vector
        query_norm = np.linalg.norm(query_vector)
        if query_norm > 0:
            query_vector = query_vector / query_norm
        
        # Load index
        centroids, hnsw_index = await self._load_index(collection_id)
        
        # Adaptive shard selection based on dataset size and limit
        total_centroids = len(centroids)
        if limit <= 10:
            num_shards_to_search = min(3, total_centroids)
        elif limit <= 50:
            num_shards_to_search = min(8, total_centroids)
        elif limit <= 200:
            num_shards_to_search = min(15, total_centroids)
        else:
            num_shards_to_search = min(25, total_centroids)
        
        # Find nearest centroids using HNSW
        nearest_centroids = hnsw_index.search(query_vector, k=num_shards_to_search)
        
        if not nearest_centroids:
            return [] if not pagination else {"items": [], "total": 0, "offset": offset, "limit": limit}
        
        # Load shard metadata
        if collection_id not in self.shard_managers:
            await self._load_shard_metadata(collection_id)
        
        shard_metadata = self.shard_managers.get(collection_id, {})
        
        # Find relevant shards for each centroid
        relevant_shards = []
        for dist, centroid_id in nearest_centroids:
            shards_for_centroid = [
                shard_id for shard_id, meta in shard_metadata.items()
                if meta.centroid_id == centroid_id
            ]
            relevant_shards.extend(shards_for_centroid)
        
        if not relevant_shards:
            return [] if not pagination else {"items": [], "total": 0, "offset": offset, "limit": limit}
        
        # Search shards using Zarr
        results = await self._search_zarr_shards(
            collection_id, query_vector, relevant_shards, limit * 3, filters, include_vectors
        )
        
        # Sort by score and apply offset and limit
        results.sort(key=lambda x: x["_score"], reverse=True)
        start_idx = offset
        end_idx = offset + limit
        paginated_results = results[start_idx:end_idx]
        
        # Return with pagination info if requested
        if pagination:
            return {
                "items": paginated_results,
                "total": len(results),
                "offset": offset,
                "limit": limit,
            }
        else:
            return paginated_results

    async def _search_zarr_shards(
        self,
        collection_id: str,
        query_vector: np.ndarray,
        shard_ids: List[str],
        max_results: int,
        filters: Optional[Dict[str, Any]] = None,
        include_vectors: bool = False
    ) -> List[Dict[str, Any]]:
        """Search Zarr shards efficiently."""
        if not shard_ids:
            return []
        
        shard_metadata = self.shard_managers.get(collection_id, {})
        zarr_store = self.zarr_stores.get(collection_id)
        
        if not zarr_store:
            return []
        
        # Process shards with limited concurrency
        semaphore = asyncio.Semaphore(5)  # Limit concurrent shard processing
        
        async def process_shard(shard_id):
            async with semaphore:
                return await self._process_single_zarr_shard(
                    zarr_store, shard_metadata.get(shard_id), query_vector, filters, include_vectors
                )
        
        shard_tasks = [process_shard(shard_id) for shard_id in shard_ids if shard_id in shard_metadata]
        shard_results = await asyncio.gather(*shard_tasks, return_exceptions=True)
        
        # Combine results
        all_results = []
        for result in shard_results:
            if isinstance(result, Exception):
                logger.warning(f"Shard processing failed: {result}")
                continue
            if result:
                all_results.extend(result)
        
        return all_results[:max_results]
    
    async def _process_single_zarr_shard(
        self,
        zarr_store: ZarrS3Store,
        shard_meta: Optional[ShardMetadata],
        query_vector: np.ndarray,
        filters: Optional[Dict[str, Any]] = None,
        include_vectors: bool = False
    ) -> List[Dict[str, Any]]:
        """Process a single Zarr shard."""
        if not shard_meta:
            return []
            
        try:
            # Create shard object
            shard = ZarrVectorShard(zarr_store, shard_meta.zarr_path, len(query_vector))
            
            # Load vectors from Zarr chunks
            vectors, metadata, ids = await shard.load_chunks()
            
            if len(vectors) == 0:
                return []
            
            # Calculate similarities
            similarities = np.dot(vectors, query_vector)
            
            # Apply filters
            if filters:
                mask = np.ones(len(metadata), dtype=bool)
                for field_name, value in filters.items():
                    field_values = [meta.get(field_name) for meta in metadata]
                    field_mask = np.array([v == value for v in field_values])
                    mask &= field_mask
                
                similarities = similarities[mask]
                metadata = [metadata[i] for i, keep in enumerate(mask) if keep]
                ids = [ids[i] for i, keep in enumerate(mask) if keep]
                if include_vectors:
                    vectors = vectors[mask]
            
            # Create results
            results = []
            for i, score in enumerate(similarities):
                result_item = {
                    "id": ids[i],
                    "_score": float(score),
                }
                result_item.update(metadata[i])
                
                if include_vectors:
                    result_item["vector"] = vectors[i].tolist()
                
                results.append(result_item)
            
            return results
            
        except Exception as e:
            logger.warning(f"Failed to process Zarr shard {shard_meta.shard_id if shard_meta else 'unknown'}: {e}")
            return []
    
    async def _load_index(self, collection_id: str) -> Tuple[np.ndarray, HNSW]:
        """Load centroids and HNSW index with caching."""
        # Check memory cache first
        if collection_id in self.indices:
            return self.indices[collection_id]
        
        # Check Redis cache
        if self.redis_cache:
            cached = await self.redis_cache.get_centroids(collection_id)
            if cached:
                self.indices[collection_id] = cached
                return cached
        
        # Load from Zarr
        zarr_store = self.zarr_stores.get(collection_id)
        if not zarr_store:
            zarr_store = ZarrS3Store(self.s3_pool, self.bucket_name, f"{collection_id}/zarr")
            self.zarr_stores[collection_id] = zarr_store
        
        try:
            # Load centroids from Zarr
            compressed_centroid_data = await zarr_store.get("centroids/data")
            centroid_metadata = json.loads((await zarr_store.get("centroids/metadata.json")).decode())
            
            # Decompress centroids
            compressor = Blosc(cname='lz4', clevel=self.compression_level)
            centroid_data = compressor.decode(compressed_centroid_data)
            
            # Reconstruct centroids array
            shape = tuple(centroid_metadata["shape"])
            dtype = np.dtype(centroid_metadata["dtype"])
            centroids = np.frombuffer(centroid_data, dtype=dtype).reshape(shape)
            
            # Load HNSW index
            hnsw_data = await zarr_store.get("centroids/hnsw.bin")
            hnsw_index = HNSW.deserialize(hnsw_data)
            
            # Cache results
            result = (centroids, hnsw_index)
            self.indices[collection_id] = result
            if self.redis_cache:
                await self.redis_cache.set_centroids(collection_id, centroids, hnsw_index)
            
            return result
            
        except Exception as e:
            logger.error(f"Failed to load Zarr index for {collection_id}: {e}")
            raise VectorLakeError(f"Collection {collection_id} not found")
    
    async def _load_shard_metadata(self, collection_id: str):
        """Load shard metadata for a collection."""
        zarr_store = self.zarr_stores.get(collection_id)
        if not zarr_store:
            zarr_store = ZarrS3Store(self.s3_pool, self.bucket_name, f"{collection_id}/zarr")
            self.zarr_stores[collection_id] = zarr_store
        
        try:
            # List shard directories
            shard_paths = await zarr_store.list_prefix("shards/")
            
            shard_metadata = {}
            for path in shard_paths:
                if path.endswith("/.zmetadata"):
                    shard_dir = path[:-len("/.zmetadata")]
                    shard_id = shard_dir.split('/')[-1]
                    
                    # Load shard metadata
                    try:
                        meta_data = await zarr_store.get(path)
                        shard_meta_dict = json.loads(meta_data.decode())
                        
                        # Extract centroid_id from shard_id
                        centroid_id = int(shard_id.split('_')[1]) if '_' in shard_id else 0
                        
                        shard_metadata[shard_id] = ShardMetadata(
                            shard_id=shard_id,
                            centroid_id=centroid_id,
                            vector_count=0,  # Will be calculated dynamically
                            zarr_path=shard_dir,
                            chunk_info={"chunk_size": shard_meta_dict.get("chunk_size", self.zarr_chunk_size)},
                            created_at=shard_meta_dict.get("created_at", time.time()),
                            updated_at=time.time()
                        )
                    except Exception as e:
                        logger.warning(f"Failed to load shard metadata for {shard_id}: {e}")
            
            self.shard_managers[collection_id] = shard_metadata
            
        except Exception as e:
            logger.debug(f"Failed to load shard metadata for {collection_id}: {e}")
            self.shard_managers[collection_id] = {}

    async def get_collection_info(
        self, collection_name: str
    ) -> Dict[str, Any]:
        """Get information about a collection."""
        collection_id = collection_name
        
        # Try cache first
        if self.redis_cache:
            cached = await self.redis_cache.get_metadata(collection_id)
            if cached:
                return asdict(cached)
        
        # Load from S3
        client = await self.s3_pool.get_client()
        try:
            meta_key = f"{collection_id}/metadata.json"
            response = await client.get_object(
                Bucket=self.bucket_name,
                Key=meta_key
            )
            meta_data = await response["Body"].read()
            metadata = CollectionMetadata(**json.loads(meta_data))
            
            # Cache it
            if self.redis_cache:
                await self.redis_cache.set_metadata(collection_id, metadata)
            
            return asdict(metadata)
        except:
            raise VectorLakeError(f"Collection {collection_id} not found")
        finally:
            await self.s3_pool.return_client(client)

    async def list_collections(self) -> List[str]:
        """List all collections."""
        client = await self.s3_pool.get_client()
        try:
            collections = []
            paginator = client.get_paginator('list_objects_v2')
            async for page in paginator.paginate(Bucket=self.bucket_name, Delimiter='/'):
                for prefix_info in page.get('CommonPrefixes', []):
                    collection_id = prefix_info['Prefix'].rstrip('/')
                    collections.append(collection_id)
            return collections
        finally:
            await self.s3_pool.return_client(client)

    async def remove_vectors(self, collection_name: str, ids: List[str], **kwargs):
        """Remove vectors from a collection."""
        collection_id = collection_name
        
        # This is a simplified implementation - in a full implementation,
        # we would need to find and remove vectors from the appropriate shards
        logger.warning(f"remove_vectors not fully implemented for Zarr engine for collection {collection_name}")
        return len(ids)

    async def get_vector(self, collection_name: str, id: str) -> Dict[str, Any]:
        """Get a single vector from a collection."""
        collection_id = collection_name
        
        # This is a simplified implementation - in a full implementation,
        # we would need to search through shards to find the vector
        logger.warning(f"get_vector not fully implemented for Zarr engine for collection {collection_name}")
        raise NotImplementedError("get_vector not fully implemented for Zarr engine")

    async def list_vectors(
        self,
        collection_name: str,
        offset: int = 0,
        limit: int = 10,
        include_vectors: bool = False,
        order_by: Optional[str] = None,
        pagination: Optional[bool] = False,
    ) -> Union[List[Dict[str, Any]], Dict[str, Any]]:
        """List vectors in a collection."""
        collection_id = collection_name
        
        # This is a simplified implementation - in a full implementation,
        # we would need to iterate through all shards and collect vectors
        logger.warning(f"list_vectors not fully implemented for Zarr engine for collection {collection_name}")
        
        # Return empty results for now
        results = []
        
        if pagination:
            return {
                "items": results,
                "total": 0,
                "offset": offset,
                "limit": limit,
            }
        else:
            return results

    async def count(self, collection_name: str) -> int:
        """Count vectors in a collection."""
        try:
            info = await self.get_collection_info(collection_name)
            return info.get("total_vectors", 0)
        except:
            return 0

    async def delete_collection(self, collection_name: str, **kwargs):
        """Delete a collection and all its data."""
        collection_id = collection_name
        
        # Delete from S3
        client = await self.s3_pool.get_client()
        try:
            paginator = client.get_paginator('list_objects_v2')
            async for page in paginator.paginate(Bucket=self.bucket_name, Prefix=f"{collection_id}/"):
                if 'Contents' in page:
                    objects = [{'Key': obj['Key']} for obj in page['Contents']]
                    if objects:
                        await client.delete_objects(
                            Bucket=self.bucket_name,
                            Delete={'Objects': objects}
                        )
        finally:
            await self.s3_pool.return_client(client)
        
        # Clear caches
        if self.redis_cache:
            await self.redis_cache.invalidate_collection(collection_id)
        
        # Remove from memory
        if collection_id in self.indices:
            del self.indices[collection_id]
        if collection_id in self.zarr_stores:
            del self.zarr_stores[collection_id]
        if collection_id in self.shard_managers:
            del self.shard_managers[collection_id]

    async def _embed_texts(
        self,
        texts: List[str],
        embedding_model: Optional[str] = None,
    ) -> List[np.ndarray]:
        """Generate embeddings for texts using fastembed."""
        model_to_use = embedding_model or self.embedding_model
        
        if not model_to_use:
            raise ValueError("No embedding model configured")
        
        if not TextEmbedding:
            raise ImportError("fastembed is not installed")
        
        # Use instance model if available and matches
        if self.model and (not embedding_model or embedding_model == self.embedding_model):
            embeddings = list(self.model.embed(texts))
            return [np.array(emb, dtype=np.float32) for emb in embeddings]
        
        # Create temporary model for different model name
        if model_to_use.startswith("fastembed:"):
            model_name = model_to_use.split(":")[1]
        else:
            model_name = model_to_use
        
        temp_model = TextEmbedding(
            model_name=model_name,
            cache_dir=self.cache_dir
        )
        embeddings = list(temp_model.embed(texts))
        return [np.array(emb, dtype=np.float32) for emb in embeddings]


def create_s3_vector_engine_from_config(config: Dict[str, Any]) -> S3VectorSearchEngine:
    """Create an S3 vector search engine from configuration."""
    return S3VectorSearchEngine(
        endpoint_url=config.get("endpoint_url"),
        access_key_id=config.get("access_key_id"),
        secret_access_key=config.get("secret_access_key"),
        region_name=config.get("region_name", "us-east-1"),
        bucket_name=config.get("bucket_name", "vector-search"),
        embedding_model=config.get("embedding_model"),
        redis_client=config.get("redis_client"),
        num_centroids=config.get("num_centroids", 100),
        shard_size=config.get("shard_size", 10000),
        cache_ttl=config.get("cache_ttl", 3600),
        max_s3_connections=config.get("max_s3_connections", 20),
        zarr_chunk_size=config.get("zarr_chunk_size", 200),
        compression_level=config.get("compression_level", 3),
    )


async def create_s3_vector_engine(store: RedisStore, config: Dict[str, Any]) -> S3VectorSearchEngine:
    """Create an S3 vector search engine with Redis caching from store."""
    config = config.copy()
    config["redis_client"] = store.get_redis() if store else None
    engine = create_s3_vector_engine_from_config(config)
    await engine.initialize()
    return engine<|MERGE_RESOLUTION|>--- conflicted
+++ resolved
@@ -995,9 +995,6 @@
         embedding_model: Optional[str] = None,
         **kwargs
     ) -> Dict[str, Any]:
-<<<<<<< HEAD
-        """Add vectors to a collection using Zarr storage."""
-=======
         """Add vectors to a collection.
         
         Args:
@@ -1014,8 +1011,6 @@
         Returns:
             Added ids list
         """
-        # Handle backward compatibility - use collection_name as collection_id
->>>>>>> 2ed4a799
         collection_id = collection_name
         
         # Process vector documents and extract components (same as original)
